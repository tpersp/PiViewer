#!/usr/bin/env python3
# -*- coding: utf-8 -*-

import os
import subprocess
import requests
from flask import (
    Blueprint, request, redirect, url_for, render_template,
    send_from_directory, send_file, jsonify
)
from config import APP_VERSION, WEB_BG, IMAGE_DIR, LOG_PATH, UPDATE_BRANCH, VIEWER_HOME
from utils import (
    load_config, save_config, init_config, log_message,
    get_system_stats, get_subfolders, count_files_in_folder,
    get_hostname, get_ip_address, get_pi_model,
    CONFIG_PATH
)

def detect_monitors_extended():
    """
    Calls xrandr --props to find connected monitors, their preferred/current resolution,
    plus a list of possible modes, plus a 'monitor name' from EDID if available.
    We do NOT use these to change resolution.
    """
    result = {}
    try:
        xout = subprocess.check_output(["xrandr", "--props"], stderr=subprocess.STDOUT).decode("utf-8", "ignore")
    except Exception as e:
        log_message(f"Monitor detection error: {e}")
        return {}

    current_monitor = None
    for line in xout.splitlines():
        line = line.strip()
        if " connected " in line:
            parts = line.split()
            name = parts[0]
            if "connected" in line:
                current_monitor = name
                result[current_monitor] = {
                    "model": None,
                    "connected": True,
                    "current_mode": None,
                    "modes": []
                }
                for p in parts:
                    if "x" in p and "+" in p:
                        mode_part = p.split("+")[0]
                        result[current_monitor]["current_mode"] = mode_part
                        break

        elif current_monitor and "Monitor name:" in line:
            idx = line.find("Monitor name:")
            name_str = line[idx + len("Monitor name:"):].strip()
            if name_str:
                result[current_monitor]["model"] = name_str

        elif current_monitor:
            tokens = line.split()
            if tokens:
                mode_candidate = tokens[0]
                if "x" in mode_candidate and mode_candidate[0].isdigit():
                    if mode_candidate not in result[current_monitor]["modes"]:
                        result[current_monitor]["modes"].append(mode_candidate)

    return result

def get_local_monitors_from_config(cfg):
    """
    Return a dict for referencing each monitor's resolution in overlays, etc.
    """
    out = {}
    for dname, dcfg in cfg.get("displays", {}).items():
        chosen = dcfg.get("chosen_mode")
        if chosen:
            out[dname] = {"resolution": chosen}
        else:
            sn = dcfg.get("screen_name", "")
            if sn and ":" in sn:
                part = sn.split(":")[-1].strip()
                out[dname] = {"resolution": part if "x" in part else "?"}
            else:
                out[dname] = {"resolution": "?"}
    return out

def compute_overlay_preview(overlay_cfg, monitors_dict):
    """
    Used for overlay preview, only.
    This new version ignores manual sizing settings (removed) and
    computes a preview overlay box automatically.
    """
    selection = overlay_cfg.get("monitor_selection", "All")
    if selection == "All":
        maxw, maxh = 0, 0
        for dname, minfo in monitors_dict.items():
            try:
                w_str, h_str = minfo["resolution"].split("x")
                w, h = int(w_str), int(h_str)
                if w > maxw:
                    maxw = w
                if h > maxh:
                    maxh = h
            except:
                pass
        if maxw == 0 or maxh == 0:
            total_w, total_h = 1920, 1080
        else:
            total_w, total_h = maxw, maxh
    else:
        if selection in monitors_dict:
            try:
                part = monitors_dict[selection]["resolution"]
                w_str, h_str = part.split("x")
                total_w, total_h = int(w_str), int(h_str)
            except:
                total_w, total_h = 1920, 1080
        else:
            total_w, total_h = 1920, 1080

    max_preview_w = 400
    if total_w > 0:
        scale_factor = float(max_preview_w) / float(total_w)
    else:
        scale_factor = 0.2
    preview_width = int(total_w * scale_factor)
    preview_height = int(total_h * scale_factor)

    # Auto-compute overlay preview box as a fixed proportion of preview size
    overlay_box_width = int(preview_width * 0.3)
    overlay_box_height = int(preview_height * 0.2)
    overlay_box_left = int(preview_width * 0.05)
    overlay_box_top = int(preview_height * 0.05)
    preview_overlay = {
         "width": overlay_box_width,
         "height": overlay_box_height,
         "left": overlay_box_left,
         "top": overlay_box_top,
    }
    return (preview_width, preview_height, preview_overlay)

main_bp = Blueprint("main", __name__, static_folder="static")

@main_bp.route("/stats")
def stats_json():
    cpu, mem_mb, load1, temp = get_system_stats()
    return jsonify({
        "cpu_percent": cpu,
        "mem_used_mb": round(mem_mb, 1),
        "load_1min": round(load1, 2),
        "temp": temp
    })

@main_bp.route("/list_monitors")
def list_monitors():
    monitors = detect_monitors_extended()
    return jsonify(monitors)

@main_bp.route("/list_folders")
def list_folders():
    return jsonify(get_subfolders())

@main_bp.route("/images/<path:filename>")
def serve_image(filename):
    return send_from_directory(IMAGE_DIR, filename)

@main_bp.route("/bg_image")
def bg_image():
    if os.path.exists(WEB_BG):
        return send_file(WEB_BG)
    return "", 404

@main_bp.route("/download_log")
def download_log():
    if os.path.exists(LOG_PATH):
        return send_file(LOG_PATH, as_attachment=True)
    return "No log file found", 404

@main_bp.route("/upload_media", methods=["GET", "POST"])
def upload_media():
    cfg = load_config()
    theme = cfg.get("theme", "dark")
    subfolders = get_subfolders()
    if request.method == "GET":
        return render_template("upload_media.html", theme=theme, subfolders=subfolders)

    files = request.files.getlist("mediafiles")
    if not files:
        return "No files selected", 400

    subfolder = request.form.get("subfolder", "")
    new_subfolder = request.form.get("new_subfolder", "").strip()
    if new_subfolder:
        subfolder = new_subfolder

    target_dir = os.path.join(IMAGE_DIR, subfolder)
    if not os.path.exists(target_dir):
        os.makedirs(target_dir)

    for f in files:
        if not f.filename:
            continue
        lf = f.filename.lower()
        if not lf.endswith((".jpg", ".jpeg", ".png", ".gif")):
            log_message(f"Unsupported file type: {f.filename}")
            continue
        final_path = os.path.join(target_dir, f.filename)
        f.save(final_path)
        log_message(f"Uploaded file: {final_path}")

    return redirect(url_for("main.index"))

@main_bp.route("/restart_viewer", methods=["POST"])
def restart_viewer():
    try:
        subprocess.check_output(["sudo", "systemctl", "restart", "piviewer.service"])
        return redirect(url_for("main.index"))
    except subprocess.CalledProcessError as e:
        return f"Failed to restart service: {e}", 500

@main_bp.route("/restart_device", methods=["POST"])
def restart_device():
    try:
        subprocess.check_output(["sudo", "reboot"])
        return redirect(url_for("main.index"))
    except subprocess.CalledProcessError as e:
        return f"Failed to restart device: {e}", 500

@main_bp.route("/power_off", methods=["POST"])
def power_off():
    try:
        subprocess.check_output(["sudo", "poweroff"])
        return "Device is powering off...", 200
    except subprocess.CalledProcessError as e:
        return f"Failed to power off: {e}", 500

@main_bp.route("/settings", methods=["GET", "POST"])
def settings():
    cfg = load_config()
<<<<<<< HEAD
    if request.method == "POST":
        new_theme = request.form.get("theme", "dark")
        cfg["theme"] = new_theme
=======
    if request.method == "POST":
        new_theme = request.form.get("theme", "dark")
        new_role = request.form.get("role", "main")
        cfg["theme"] = new_theme
        cfg["role"] = new_role

        if new_role == "sub":
            cfg["main_ip"] = request.form.get("main_ip", "").strip()
        else:
            cfg["main_ip"] = ""
>>>>>>> 5870d3a1

        if new_theme == "custom":
            if "bg_image" in request.files:
                f = request.files["bg_image"]
                if f and f.filename:
                    f.save(WEB_BG)


        if "gui" not in cfg:
            cfg["gui"] = {}
        try:
            cfg["gui"]["background_blur_radius"] = int(request.form.get("background_blur_radius", "20"))
        except:
            cfg["gui"]["background_blur_radius"] = 20

        try:
            cfg["gui"]["background_scale_percent"] = int(request.form.get("background_scale_percent", "100"))
        except:
            cfg["gui"]["background_scale_percent"] = 100

        try:
            cfg["gui"]["foreground_scale_percent"] = int(request.form.get("foreground_scale_percent", "100"))
        except:
            cfg["gui"]["foreground_scale_percent"] = 100

        save_config(cfg)
        return redirect(url_for("main.settings"))

    else:
        cfg = load_config()
        theme = cfg.get("theme", "dark")
        return render_template(
            "settings.html",
            theme=theme,
            cfg=cfg,
            update_branch=UPDATE_BRANCH,
            version=APP_VERSION
        )

@main_bp.route("/clear_config", methods=["POST"])
def clear_config():
    """
    Wipes the viewerconfig.json and resets it to defaults.
    Then restarts piviewer.
    """
    if os.path.exists(CONFIG_PATH):
        os.remove(CONFIG_PATH)
        log_message("viewerconfig.json has been deleted. Re-initializing config.")
    init_config()  # recreate default config
    try:
        subprocess.check_call(["sudo", "systemctl", "restart", "piviewer.service"])
    except subprocess.CalledProcessError as e:
        log_message(f"Failed to restart piviewer.service after clearing config: {e}")
    return redirect(url_for("main.settings"))

@main_bp.route("/configure_spotify", methods=["GET", "POST"])
def configure_spotify():
    cfg = load_config()
    if "spotify" not in cfg:
        cfg["spotify"] = {}
    if request.method == "POST":
        cid = request.form.get("client_id", "").strip()
        csec = request.form.get("client_secret", "").strip()
        ruri = request.form.get("redirect_uri", "").strip()
        scope = request.form.get("scope", "user-read-currently-playing user-read-playback-state").strip()
        cfg["spotify"] = {
            "client_id": cid,
            "client_secret": csec,
            "redirect_uri": ruri,
            "scope": scope
        }
        save_config(cfg)
        return redirect(url_for("main.configure_spotify"))
    else:
        return render_template(
            "configure_spotify.html",
            spotify=cfg["spotify"],
            theme=cfg.get("theme", "dark")
        )

@main_bp.route("/spotify_auth")
def spotify_auth():
    from spotipy.oauth2 import SpotifyOAuth
    cfg = load_config()
    sp_cfg = cfg.get("spotify", {})
    cid = sp_cfg.get("client_id", "")
    csec = sp_cfg.get("client_secret", "")
    ruri = sp_cfg.get("redirect_uri", "")
    scope = sp_cfg.get("scope", "user-read-currently-playing user-read-playback-state")
    if not (cid and csec and ruri):
        return "Spotify config incomplete", 400
    sp_oauth = SpotifyOAuth(
        client_id=cid,
        client_secret=csec,
        redirect_uri=ruri,
        scope=scope,
        cache_path=".spotify_cache",
        requests_timeout=5,
    )
    auth_url = sp_oauth.get_authorize_url()
    return redirect(auth_url)

@main_bp.route("/callback")
def callback():
    from spotipy.oauth2 import SpotifyOAuth
    cfg = load_config()
    sp_cfg = cfg.get("spotify", {})
    cid = sp_cfg.get("client_id", "")
    csec = sp_cfg.get("client_secret", "")
    ruri = sp_cfg.get("redirect_uri", "")
    scope = sp_cfg.get("scope", "user-read-currently-playing user-read-playback-state")
    sp_oauth = SpotifyOAuth(
        client_id=cid,
        client_secret=csec,
        redirect_uri=ruri,
        scope=scope,
        cache_path=".spotify_cache",
        requests_timeout=5,
    )
    code = request.args.get("code")
    if not code:
        return "Authorization failed: no code provided", 400
    try:
        token_info = sp_oauth.get_access_token(code)
    except Exception as e:
        log_message(f"Spotify callback error: {e}")
        return "Spotify callback error", 500

    # Auto redirect if the callback is coming via localhost
    if "localhost" in request.host or "127.0.0.1" in request.host:
        device_ip = get_ip_address()
        redirect_url = f"http://{device_ip}:8080/configure_spotify"
        html = f"""
        <html>
          <head>
            <meta charset="utf-8">
            <meta http-equiv="refresh" content="0; url={redirect_url}">
            <title>Spotify Authorization Complete</title>
            <script type="text/javascript">
              window.location.href = "{redirect_url}";
            </script>
          </head>
          <body>
            <h2>Spotify Authorization Complete</h2>
            <p>If you are not redirected automatically, <a href="{redirect_url}">click here</a>.</p>
          </body>
        </html>
        """
        return html
    else:
        return redirect(url_for("main.configure_spotify"))

@main_bp.route("/overlay_config", methods=["GET", "POST"])
def overlay_config():
    cfg = load_config()
    if request.method == "POST":
        for monitor in cfg.get("displays", {}):
            new_overlay = {
                "clock_enabled": (f"{monitor}_clock_enabled" in request.form),
                "clock_font_size": int(request.form.get(f"{monitor}_clock_font_size", "26")),
                "font_color": request.form.get(f"{monitor}_font_color", "#FFFFFF"),
                "auto_negative_font": (f"{monitor}_auto_negative_font" in request.form),
                "clock_position": request.form.get(f"{monitor}_clock_position", "bottom-center")
            }
            if "displays" in cfg and monitor in cfg["displays"]:
                cfg["displays"][monitor]["overlay"] = new_overlay
        save_config(cfg)
        try:
            subprocess.check_call(["sudo", "systemctl", "restart", "piviewer.service"])
        except subprocess.CalledProcessError as e:
            log_message(f"Failed to restart piviewer.service: {e}")
        return redirect(url_for("main.overlay_config"))
    else:
        return render_template(
            "overlay.html",
            theme=cfg.get("theme", "dark"),
            monitors=cfg.get("displays", {})
        )

@main_bp.route("/", methods=["GET", "POST"])
def index():
    cfg = load_config()

    # Re-detect extended monitors, just to show their current resolution
    ext_mons = detect_monitors_extended()
    if "displays" not in cfg:
        cfg["displays"] = {}

    # Remove old displays that no longer appear
    to_remove = []
    for dname in cfg["displays"]:
        if dname not in ext_mons and dname.startswith("Display"):
            to_remove.append(dname)
        elif dname not in ext_mons and dname.startswith("HDMI"):
            to_remove.append(dname)
    for dr in to_remove:
        del cfg["displays"][dr]

    # Update or add each known monitor
    for mon_name, minfo in ext_mons.items():
        if mon_name not in cfg["displays"]:
            cfg["displays"][mon_name] = {
                "mode": "random_image",
                "fallback_mode": "random_image",
                "image_interval": 60,
                "image_category": "",
                "specific_image": "",
                "shuffle_mode": False,
                "mixed_folders": [],
                "rotate": 0,
                "screen_name": f"{mon_name}: {minfo['current_mode']}",
                "chosen_mode": minfo["current_mode"],
                "spotify_info_position": "bottom-center"
            }
            log_message(f"Detected new monitor {mon_name} with current mode {minfo['current_mode']}")
        else:
            dcfg = cfg["displays"][mon_name]
            dcfg["screen_name"] = f"{mon_name}: {minfo['current_mode']}"
            if minfo.get("model"):
                dcfg["monitor_model"] = minfo["model"]

    save_config(cfg)

    flash_msg = (
      "If you experience lower performance or framerate than expected, "
      "please consider using a physically lower resolution monitor."
    )

    if request.method == "POST":
        action = request.form.get("action", "")
        if action == "update_displays":
            # Update display modes, categories, etc.
            for dname in cfg["displays"]:
                pre = dname + "_"
                dcfg = cfg["displays"][dname]
                new_mode = request.form.get(pre + "mode", dcfg["mode"])
                new_interval_s = request.form.get(pre + "image_interval", str(dcfg["image_interval"]))
                new_cat = request.form.get(pre + "image_category", dcfg["image_category"])
                shuffle_val = request.form.get(pre + "shuffle_mode")
                new_spec = request.form.get(pre + "specific_image", dcfg["specific_image"])
                rotate_str = request.form.get(pre + "rotate", "0")
                mixed_str = request.form.get(pre + "mixed_order", "")
                mixed_list = [x for x in mixed_str.split(",") if x]

                try:
                    new_interval = int(new_interval_s)
                except:
                    new_interval = dcfg["image_interval"]
                try:
                    new_rotate = int(rotate_str)
                except:
                    new_rotate = 0

                dcfg["mode"] = new_mode
                dcfg["image_interval"] = new_interval
                dcfg["image_category"] = new_cat
                if shuffle_val is not None:
                    dcfg["shuffle_mode"] = (shuffle_val == "yes")
                dcfg["specific_image"] = new_spec
                dcfg["rotate"] = new_rotate

                # If Spotify, store extras
                if new_mode == "spotify":
                    dcfg["fallback_mode"] = request.form.get(pre + "fallback_mode", dcfg.get("fallback_mode", "random_image"))
                    if pre + "spotify_show_song" in request.form:
                        dcfg["spotify_show_song"] = True
                    elif dcfg["mode"] == "spotify":
                        dcfg["spotify_show_song"] = False
                    if pre + "spotify_show_artist" in request.form:
                        dcfg["spotify_show_artist"] = True
                    elif dcfg["mode"] == "spotify":
                        dcfg["spotify_show_artist"] = False
                    if pre + "spotify_show_album" in request.form:
                        dcfg["spotify_show_album"] = True
                    elif dcfg["mode"] == "spotify":
                        dcfg["spotify_show_album"] = False
                    try:
                        val = request.form.get(pre + "spotify_font_size")
                        if val is not None:
                            dcfg["spotify_font_size"] = int(val)
                    except:
                        pass
                    if pre + "spotify_negative_font" in request.form:
                        dcfg["spotify_negative_font"] = True
                    elif dcfg["mode"] == "spotify":
                        dcfg["spotify_negative_font"] = False
                    val = request.form.get(pre + "spotify_info_position")
                    if val is not None:
                        dcfg["spotify_info_position"] = val
                    # New: store the live progress bar option and its settings
                    if pre + "spotify_show_progress" in request.form:
                        dcfg["spotify_show_progress"] = True
                    elif dcfg["mode"] == "spotify":
                        dcfg["spotify_show_progress"] = False
                    val = request.form.get(pre + "spotify_progress_position")
                    if val is not None:
                        dcfg["spotify_progress_position"] = val
                    val = request.form.get(pre + "spotify_progress_theme")
                    if val is not None:
                        dcfg["spotify_progress_theme"] = val
                    val = request.form.get(pre + "spotify_progress_update_interval")
                    if val is not None:
                        try:
                            dcfg["spotify_progress_update_interval"] = int(val)
                        except:
                            pass

                if new_mode == "mixed":
                    dcfg["mixed_folders"] = mixed_list
                else:
                    dcfg["mixed_folders"] = []

            save_config(cfg)
            try:
                subprocess.check_call(["sudo", "systemctl", "restart", "piviewer.service"])
            except:
                pass
            return redirect(url_for("main.index"))

    # Build folder counts
    folder_counts = {}
    for sf in get_subfolders():
        folder_counts[sf] = count_files_in_folder(os.path.join(IMAGE_DIR, sf))

    # Collect images for "specific_image" selection
    display_images = {}
    for dname, dcfg in cfg["displays"].items():
        cat = dcfg.get("image_category", "")
        base_dir = os.path.join(IMAGE_DIR, cat) if cat else IMAGE_DIR
        img_list = []
        if os.path.isdir(base_dir):
            for fname in os.listdir(base_dir):
                lf = fname.lower()
                if lf.endswith((".jpg", ".jpeg", ".png", ".gif")):
                    rel_path = fname
                    img_list.append(os.path.join(cat, rel_path) if cat else rel_path)
        img_list.sort()
        display_images[dname] = img_list

    cpu, mem_mb, load1, temp = get_system_stats()
    host = get_hostname()
    ipaddr = get_ip_address()
    model = get_pi_model()
    theme = cfg.get("theme", "dark")

<<<<<<< HEAD
    # Determine Spotify auth status
    sp_cfg = cfg.get("spotify", {})
    if sp_cfg.get("client_id") and sp_cfg.get("client_secret") and sp_cfg.get("redirect_uri"):
        spotify_cache_path = os.path.join(VIEWER_HOME, ".spotify_cache")
        if os.path.exists(spotify_cache_path):
            spotify_status = "✅"
        else:
            spotify_status = "⚠️"
    else:
        spotify_status = "❌"
=======
    sub_info_line = ""
    if cfg.get("role") == "sub":
        sub_info_line = "This device is SUB"
        if cfg["main_ip"]:
            sub_info_line += f" - Main IP: {cfg['main_ip']}"

    # Status logic
    if cfg.get("role") == "main":
        sp_cfg = cfg.get("spotify", {})
        if sp_cfg.get("client_id") and sp_cfg.get("client_secret") and sp_cfg.get("redirect_uri"):
            spotify_cache_path = os.path.join(VIEWER_HOME, ".spotify_cache")
            if os.path.exists(spotify_cache_path):
                spotify_status = "✅"
            else:
                spotify_status = "⚠️"
        else:
            spotify_status = "❌"

    else:
        spotify_status = ""
>>>>>>> 5870d3a1

    final_monitors = {}
    for mon_name, minfo in ext_mons.items():
        chosen = cfg["displays"][mon_name].get("chosen_mode", minfo["current_mode"])
        model_name = minfo["model"] or "?"
        final_monitors[mon_name] = {
            "resolution": chosen,
            "available_modes": minfo["modes"],
            "model_name": model_name
        }

    return render_template(
        "index.html",
        cfg=cfg,
        subfolders=get_subfolders(),
        folder_counts=folder_counts,
        display_images=display_images,
        cpu=cpu,
        mem_mb=round(mem_mb, 1),
        load1=round(load1, 2),
        temp=temp,
        host=host,
        ipaddr=ipaddr,
        model=model,
        theme=theme,
        version=APP_VERSION,
<<<<<<< HEAD
        monitors=final_monitors,
        flash_msg=flash_msg,
=======
        sub_info_line=sub_info_line,
        monitors=final_monitors,
        flash_msg=flash_msg,
>>>>>>> 5870d3a1
        spotify_status=spotify_status
    )


@main_bp.route("/update_app", methods=["POST"])
def update_app():
    cfg = load_config()
    log_message(f"Starting update: forced reset to origin/{UPDATE_BRANCH}")

    old_hash = ""
    try:
        old_hash = subprocess.check_output(["git", "rev-parse", "HEAD:setup.sh"], cwd=VIEWER_HOME).decode().strip()
    except Exception as e:
        log_message(f"Could not get old setup.sh hash: {e}")

    try:
        subprocess.check_call(["git", "fetch"], cwd=VIEWER_HOME)
        subprocess.check_call(["git", "checkout", UPDATE_BRANCH], cwd=VIEWER_HOME)
        subprocess.check_call(["git", "reset", "--hard", f"origin/{UPDATE_BRANCH}"], cwd=VIEWER_HOME)
    except subprocess.CalledProcessError as e:
        log_message(f"Git update failed: {e}")
        return "Git update failed. Check logs.", 500

    new_hash = ""
    try:
        new_hash = subprocess.check_output(["git", "rev-parse", "HEAD:setup.sh"], cwd=VIEWER_HOME).decode().strip()
    except Exception as e:
        log_message(f"Could not get new setup.sh hash: {e}")

    if old_hash and new_hash and (old_hash != new_hash):
        log_message("setup.sh changed. Re-running it in --auto-update mode...")
        try:
            subprocess.check_call(["sudo", "bash", "setup.sh", "--auto-update"], cwd=VIEWER_HOME)
        except subprocess.CalledProcessError as e:
            log_message(f"Re-running setup.sh failed: {e}")

    log_message("Update completed successfully.")
    subprocess.Popen(["sudo", "reboot"])

    theme = cfg.get("theme", "dark")
    if theme == "dark":
        page_bg = "#121212"
        text_color = "#ECECEC"
        button_bg = "#444"
        button_color = "#FFF"
        link_hover_bg = "#666"
    else:
        page_bg = "#FFFFFF"
        text_color = "#222"
        button_bg = "#ddd"
        button_color = "#111"
        link_hover_bg = "#bbb"

    return f"""
    <html>
      <head>
        <meta charset="utf-8"/>
        <title>PiViewer Update</title>
        <style>
          body {{
            background-color: {page_bg};
            color: {text_color};
            font-family: Arial, sans-serif;
            text-align: center;
            margin-top: 50px;
          }}
          a.button {{
            display: inline-block;
            margin-top: 20px;
            padding: 10px 20px;
            background-color: {button_bg};
            color: {button_color};
            border: none;
            border-radius: 6px;
            text-decoration: none;
            cursor: pointer;
          }}
          a.button:hover {{
            background-color: {link_hover_bg};
          }}
        </style>
      </head>
      <body>
        <h2>Update is complete. The system is now rebooting...</h2>
        <p>Please wait for the device to come back online.</p>
        <p>If the device does not redirect automatically, click below
            <br>
           <a href="/" class="button">Return to Home Page</a></p>
        <script>
          setTimeout(function() {{
            window.location.href = "/";
          }}, 10000);
        </script>
      </body>
    </html>
    """

@main_bp.route("/restart_services", methods=["POST", "GET"])
def restart_services():
    try:
        subprocess.check_call(["sudo", "systemctl", "restart", "piviewer.service"])
        subprocess.check_call(["sudo", "systemctl", "restart", "controller.service"])
        log_message("Services restarted.")
    except subprocess.CalledProcessError as e:
        log_message(f"Failed to restart services: {e}")
        return "Failed to restart services. Check logs.", 500
    return "Services are restarting now..."
<|MERGE_RESOLUTION|>--- conflicted
+++ resolved
@@ -1,773 +1,731 @@
-#!/usr/bin/env python3
-# -*- coding: utf-8 -*-
-
-import os
-import subprocess
-import requests
-from flask import (
-    Blueprint, request, redirect, url_for, render_template,
-    send_from_directory, send_file, jsonify
-)
-from config import APP_VERSION, WEB_BG, IMAGE_DIR, LOG_PATH, UPDATE_BRANCH, VIEWER_HOME
-from utils import (
-    load_config, save_config, init_config, log_message,
-    get_system_stats, get_subfolders, count_files_in_folder,
-    get_hostname, get_ip_address, get_pi_model,
-    CONFIG_PATH
-)
-
-def detect_monitors_extended():
-    """
-    Calls xrandr --props to find connected monitors, their preferred/current resolution,
-    plus a list of possible modes, plus a 'monitor name' from EDID if available.
-    We do NOT use these to change resolution.
-    """
-    result = {}
-    try:
-        xout = subprocess.check_output(["xrandr", "--props"], stderr=subprocess.STDOUT).decode("utf-8", "ignore")
-    except Exception as e:
-        log_message(f"Monitor detection error: {e}")
-        return {}
-
-    current_monitor = None
-    for line in xout.splitlines():
-        line = line.strip()
-        if " connected " in line:
-            parts = line.split()
-            name = parts[0]
-            if "connected" in line:
-                current_monitor = name
-                result[current_monitor] = {
-                    "model": None,
-                    "connected": True,
-                    "current_mode": None,
-                    "modes": []
-                }
-                for p in parts:
-                    if "x" in p and "+" in p:
-                        mode_part = p.split("+")[0]
-                        result[current_monitor]["current_mode"] = mode_part
-                        break
-
-        elif current_monitor and "Monitor name:" in line:
-            idx = line.find("Monitor name:")
-            name_str = line[idx + len("Monitor name:"):].strip()
-            if name_str:
-                result[current_monitor]["model"] = name_str
-
-        elif current_monitor:
-            tokens = line.split()
-            if tokens:
-                mode_candidate = tokens[0]
-                if "x" in mode_candidate and mode_candidate[0].isdigit():
-                    if mode_candidate not in result[current_monitor]["modes"]:
-                        result[current_monitor]["modes"].append(mode_candidate)
-
-    return result
-
-def get_local_monitors_from_config(cfg):
-    """
-    Return a dict for referencing each monitor's resolution in overlays, etc.
-    """
-    out = {}
-    for dname, dcfg in cfg.get("displays", {}).items():
-        chosen = dcfg.get("chosen_mode")
-        if chosen:
-            out[dname] = {"resolution": chosen}
-        else:
-            sn = dcfg.get("screen_name", "")
-            if sn and ":" in sn:
-                part = sn.split(":")[-1].strip()
-                out[dname] = {"resolution": part if "x" in part else "?"}
-            else:
-                out[dname] = {"resolution": "?"}
-    return out
-
-def compute_overlay_preview(overlay_cfg, monitors_dict):
-    """
-    Used for overlay preview, only.
-    This new version ignores manual sizing settings (removed) and
-    computes a preview overlay box automatically.
-    """
-    selection = overlay_cfg.get("monitor_selection", "All")
-    if selection == "All":
-        maxw, maxh = 0, 0
-        for dname, minfo in monitors_dict.items():
-            try:
-                w_str, h_str = minfo["resolution"].split("x")
-                w, h = int(w_str), int(h_str)
-                if w > maxw:
-                    maxw = w
-                if h > maxh:
-                    maxh = h
-            except:
-                pass
-        if maxw == 0 or maxh == 0:
-            total_w, total_h = 1920, 1080
-        else:
-            total_w, total_h = maxw, maxh
-    else:
-        if selection in monitors_dict:
-            try:
-                part = monitors_dict[selection]["resolution"]
-                w_str, h_str = part.split("x")
-                total_w, total_h = int(w_str), int(h_str)
-            except:
-                total_w, total_h = 1920, 1080
-        else:
-            total_w, total_h = 1920, 1080
-
-    max_preview_w = 400
-    if total_w > 0:
-        scale_factor = float(max_preview_w) / float(total_w)
-    else:
-        scale_factor = 0.2
-    preview_width = int(total_w * scale_factor)
-    preview_height = int(total_h * scale_factor)
-
-    # Auto-compute overlay preview box as a fixed proportion of preview size
-    overlay_box_width = int(preview_width * 0.3)
-    overlay_box_height = int(preview_height * 0.2)
-    overlay_box_left = int(preview_width * 0.05)
-    overlay_box_top = int(preview_height * 0.05)
-    preview_overlay = {
-         "width": overlay_box_width,
-         "height": overlay_box_height,
-         "left": overlay_box_left,
-         "top": overlay_box_top,
-    }
-    return (preview_width, preview_height, preview_overlay)
-
-main_bp = Blueprint("main", __name__, static_folder="static")
-
-@main_bp.route("/stats")
-def stats_json():
-    cpu, mem_mb, load1, temp = get_system_stats()
-    return jsonify({
-        "cpu_percent": cpu,
-        "mem_used_mb": round(mem_mb, 1),
-        "load_1min": round(load1, 2),
-        "temp": temp
-    })
-
-@main_bp.route("/list_monitors")
-def list_monitors():
-    monitors = detect_monitors_extended()
-    return jsonify(monitors)
-
-@main_bp.route("/list_folders")
-def list_folders():
-    return jsonify(get_subfolders())
-
-@main_bp.route("/images/<path:filename>")
-def serve_image(filename):
-    return send_from_directory(IMAGE_DIR, filename)
-
-@main_bp.route("/bg_image")
-def bg_image():
-    if os.path.exists(WEB_BG):
-        return send_file(WEB_BG)
-    return "", 404
-
-@main_bp.route("/download_log")
-def download_log():
-    if os.path.exists(LOG_PATH):
-        return send_file(LOG_PATH, as_attachment=True)
-    return "No log file found", 404
-
-@main_bp.route("/upload_media", methods=["GET", "POST"])
-def upload_media():
-    cfg = load_config()
-    theme = cfg.get("theme", "dark")
-    subfolders = get_subfolders()
-    if request.method == "GET":
-        return render_template("upload_media.html", theme=theme, subfolders=subfolders)
-
-    files = request.files.getlist("mediafiles")
-    if not files:
-        return "No files selected", 400
-
-    subfolder = request.form.get("subfolder", "")
-    new_subfolder = request.form.get("new_subfolder", "").strip()
-    if new_subfolder:
-        subfolder = new_subfolder
-
-    target_dir = os.path.join(IMAGE_DIR, subfolder)
-    if not os.path.exists(target_dir):
-        os.makedirs(target_dir)
-
-    for f in files:
-        if not f.filename:
-            continue
-        lf = f.filename.lower()
-        if not lf.endswith((".jpg", ".jpeg", ".png", ".gif")):
-            log_message(f"Unsupported file type: {f.filename}")
-            continue
-        final_path = os.path.join(target_dir, f.filename)
-        f.save(final_path)
-        log_message(f"Uploaded file: {final_path}")
-
-    return redirect(url_for("main.index"))
-
-@main_bp.route("/restart_viewer", methods=["POST"])
-def restart_viewer():
-    try:
-        subprocess.check_output(["sudo", "systemctl", "restart", "piviewer.service"])
-        return redirect(url_for("main.index"))
-    except subprocess.CalledProcessError as e:
-        return f"Failed to restart service: {e}", 500
-
-@main_bp.route("/restart_device", methods=["POST"])
-def restart_device():
-    try:
-        subprocess.check_output(["sudo", "reboot"])
-        return redirect(url_for("main.index"))
-    except subprocess.CalledProcessError as e:
-        return f"Failed to restart device: {e}", 500
-
-@main_bp.route("/power_off", methods=["POST"])
-def power_off():
-    try:
-        subprocess.check_output(["sudo", "poweroff"])
-        return "Device is powering off...", 200
-    except subprocess.CalledProcessError as e:
-        return f"Failed to power off: {e}", 500
-
-@main_bp.route("/settings", methods=["GET", "POST"])
-def settings():
-    cfg = load_config()
-<<<<<<< HEAD
-    if request.method == "POST":
-        new_theme = request.form.get("theme", "dark")
-        cfg["theme"] = new_theme
-=======
-    if request.method == "POST":
-        new_theme = request.form.get("theme", "dark")
-        new_role = request.form.get("role", "main")
-        cfg["theme"] = new_theme
-        cfg["role"] = new_role
-
-        if new_role == "sub":
-            cfg["main_ip"] = request.form.get("main_ip", "").strip()
-        else:
-            cfg["main_ip"] = ""
->>>>>>> 5870d3a1
-
-        if new_theme == "custom":
-            if "bg_image" in request.files:
-                f = request.files["bg_image"]
-                if f and f.filename:
-                    f.save(WEB_BG)
-
-
-        if "gui" not in cfg:
-            cfg["gui"] = {}
-        try:
-            cfg["gui"]["background_blur_radius"] = int(request.form.get("background_blur_radius", "20"))
-        except:
-            cfg["gui"]["background_blur_radius"] = 20
-
-        try:
-            cfg["gui"]["background_scale_percent"] = int(request.form.get("background_scale_percent", "100"))
-        except:
-            cfg["gui"]["background_scale_percent"] = 100
-
-        try:
-            cfg["gui"]["foreground_scale_percent"] = int(request.form.get("foreground_scale_percent", "100"))
-        except:
-            cfg["gui"]["foreground_scale_percent"] = 100
-
-        save_config(cfg)
-        return redirect(url_for("main.settings"))
-
-    else:
-        cfg = load_config()
-        theme = cfg.get("theme", "dark")
-        return render_template(
-            "settings.html",
-            theme=theme,
-            cfg=cfg,
-            update_branch=UPDATE_BRANCH,
-            version=APP_VERSION
-        )
-
-@main_bp.route("/clear_config", methods=["POST"])
-def clear_config():
-    """
-    Wipes the viewerconfig.json and resets it to defaults.
-    Then restarts piviewer.
-    """
-    if os.path.exists(CONFIG_PATH):
-        os.remove(CONFIG_PATH)
-        log_message("viewerconfig.json has been deleted. Re-initializing config.")
-    init_config()  # recreate default config
-    try:
-        subprocess.check_call(["sudo", "systemctl", "restart", "piviewer.service"])
-    except subprocess.CalledProcessError as e:
-        log_message(f"Failed to restart piviewer.service after clearing config: {e}")
-    return redirect(url_for("main.settings"))
-
-@main_bp.route("/configure_spotify", methods=["GET", "POST"])
-def configure_spotify():
-    cfg = load_config()
-    if "spotify" not in cfg:
-        cfg["spotify"] = {}
-    if request.method == "POST":
-        cid = request.form.get("client_id", "").strip()
-        csec = request.form.get("client_secret", "").strip()
-        ruri = request.form.get("redirect_uri", "").strip()
-        scope = request.form.get("scope", "user-read-currently-playing user-read-playback-state").strip()
-        cfg["spotify"] = {
-            "client_id": cid,
-            "client_secret": csec,
-            "redirect_uri": ruri,
-            "scope": scope
-        }
-        save_config(cfg)
-        return redirect(url_for("main.configure_spotify"))
-    else:
-        return render_template(
-            "configure_spotify.html",
-            spotify=cfg["spotify"],
-            theme=cfg.get("theme", "dark")
-        )
-
-@main_bp.route("/spotify_auth")
-def spotify_auth():
-    from spotipy.oauth2 import SpotifyOAuth
-    cfg = load_config()
-    sp_cfg = cfg.get("spotify", {})
-    cid = sp_cfg.get("client_id", "")
-    csec = sp_cfg.get("client_secret", "")
-    ruri = sp_cfg.get("redirect_uri", "")
-    scope = sp_cfg.get("scope", "user-read-currently-playing user-read-playback-state")
-    if not (cid and csec and ruri):
-        return "Spotify config incomplete", 400
-    sp_oauth = SpotifyOAuth(
-        client_id=cid,
-        client_secret=csec,
-        redirect_uri=ruri,
-        scope=scope,
-        cache_path=".spotify_cache",
-        requests_timeout=5,
-    )
-    auth_url = sp_oauth.get_authorize_url()
-    return redirect(auth_url)
-
-@main_bp.route("/callback")
-def callback():
-    from spotipy.oauth2 import SpotifyOAuth
-    cfg = load_config()
-    sp_cfg = cfg.get("spotify", {})
-    cid = sp_cfg.get("client_id", "")
-    csec = sp_cfg.get("client_secret", "")
-    ruri = sp_cfg.get("redirect_uri", "")
-    scope = sp_cfg.get("scope", "user-read-currently-playing user-read-playback-state")
-    sp_oauth = SpotifyOAuth(
-        client_id=cid,
-        client_secret=csec,
-        redirect_uri=ruri,
-        scope=scope,
-        cache_path=".spotify_cache",
-        requests_timeout=5,
-    )
-    code = request.args.get("code")
-    if not code:
-        return "Authorization failed: no code provided", 400
-    try:
-        token_info = sp_oauth.get_access_token(code)
-    except Exception as e:
-        log_message(f"Spotify callback error: {e}")
-        return "Spotify callback error", 500
-
-    # Auto redirect if the callback is coming via localhost
-    if "localhost" in request.host or "127.0.0.1" in request.host:
-        device_ip = get_ip_address()
-        redirect_url = f"http://{device_ip}:8080/configure_spotify"
-        html = f"""
-        <html>
-          <head>
-            <meta charset="utf-8">
-            <meta http-equiv="refresh" content="0; url={redirect_url}">
-            <title>Spotify Authorization Complete</title>
-            <script type="text/javascript">
-              window.location.href = "{redirect_url}";
-            </script>
-          </head>
-          <body>
-            <h2>Spotify Authorization Complete</h2>
-            <p>If you are not redirected automatically, <a href="{redirect_url}">click here</a>.</p>
-          </body>
-        </html>
-        """
-        return html
-    else:
-        return redirect(url_for("main.configure_spotify"))
-
-@main_bp.route("/overlay_config", methods=["GET", "POST"])
-def overlay_config():
-    cfg = load_config()
-    if request.method == "POST":
-        for monitor in cfg.get("displays", {}):
-            new_overlay = {
-                "clock_enabled": (f"{monitor}_clock_enabled" in request.form),
-                "clock_font_size": int(request.form.get(f"{monitor}_clock_font_size", "26")),
-                "font_color": request.form.get(f"{monitor}_font_color", "#FFFFFF"),
-                "auto_negative_font": (f"{monitor}_auto_negative_font" in request.form),
-                "clock_position": request.form.get(f"{monitor}_clock_position", "bottom-center")
-            }
-            if "displays" in cfg and monitor in cfg["displays"]:
-                cfg["displays"][monitor]["overlay"] = new_overlay
-        save_config(cfg)
-        try:
-            subprocess.check_call(["sudo", "systemctl", "restart", "piviewer.service"])
-        except subprocess.CalledProcessError as e:
-            log_message(f"Failed to restart piviewer.service: {e}")
-        return redirect(url_for("main.overlay_config"))
-    else:
-        return render_template(
-            "overlay.html",
-            theme=cfg.get("theme", "dark"),
-            monitors=cfg.get("displays", {})
-        )
-
-@main_bp.route("/", methods=["GET", "POST"])
-def index():
-    cfg = load_config()
-
-    # Re-detect extended monitors, just to show their current resolution
-    ext_mons = detect_monitors_extended()
-    if "displays" not in cfg:
-        cfg["displays"] = {}
-
-    # Remove old displays that no longer appear
-    to_remove = []
-    for dname in cfg["displays"]:
-        if dname not in ext_mons and dname.startswith("Display"):
-            to_remove.append(dname)
-        elif dname not in ext_mons and dname.startswith("HDMI"):
-            to_remove.append(dname)
-    for dr in to_remove:
-        del cfg["displays"][dr]
-
-    # Update or add each known monitor
-    for mon_name, minfo in ext_mons.items():
-        if mon_name not in cfg["displays"]:
-            cfg["displays"][mon_name] = {
-                "mode": "random_image",
-                "fallback_mode": "random_image",
-                "image_interval": 60,
-                "image_category": "",
-                "specific_image": "",
-                "shuffle_mode": False,
-                "mixed_folders": [],
-                "rotate": 0,
-                "screen_name": f"{mon_name}: {minfo['current_mode']}",
-                "chosen_mode": minfo["current_mode"],
-                "spotify_info_position": "bottom-center"
-            }
-            log_message(f"Detected new monitor {mon_name} with current mode {minfo['current_mode']}")
-        else:
-            dcfg = cfg["displays"][mon_name]
-            dcfg["screen_name"] = f"{mon_name}: {minfo['current_mode']}"
-            if minfo.get("model"):
-                dcfg["monitor_model"] = minfo["model"]
-
-    save_config(cfg)
-
-    flash_msg = (
-      "If you experience lower performance or framerate than expected, "
-      "please consider using a physically lower resolution monitor."
-    )
-
-    if request.method == "POST":
-        action = request.form.get("action", "")
-        if action == "update_displays":
-            # Update display modes, categories, etc.
-            for dname in cfg["displays"]:
-                pre = dname + "_"
-                dcfg = cfg["displays"][dname]
-                new_mode = request.form.get(pre + "mode", dcfg["mode"])
-                new_interval_s = request.form.get(pre + "image_interval", str(dcfg["image_interval"]))
-                new_cat = request.form.get(pre + "image_category", dcfg["image_category"])
-                shuffle_val = request.form.get(pre + "shuffle_mode")
-                new_spec = request.form.get(pre + "specific_image", dcfg["specific_image"])
-                rotate_str = request.form.get(pre + "rotate", "0")
-                mixed_str = request.form.get(pre + "mixed_order", "")
-                mixed_list = [x for x in mixed_str.split(",") if x]
-
-                try:
-                    new_interval = int(new_interval_s)
-                except:
-                    new_interval = dcfg["image_interval"]
-                try:
-                    new_rotate = int(rotate_str)
-                except:
-                    new_rotate = 0
-
-                dcfg["mode"] = new_mode
-                dcfg["image_interval"] = new_interval
-                dcfg["image_category"] = new_cat
-                if shuffle_val is not None:
-                    dcfg["shuffle_mode"] = (shuffle_val == "yes")
-                dcfg["specific_image"] = new_spec
-                dcfg["rotate"] = new_rotate
-
-                # If Spotify, store extras
-                if new_mode == "spotify":
-                    dcfg["fallback_mode"] = request.form.get(pre + "fallback_mode", dcfg.get("fallback_mode", "random_image"))
-                    if pre + "spotify_show_song" in request.form:
-                        dcfg["spotify_show_song"] = True
-                    elif dcfg["mode"] == "spotify":
-                        dcfg["spotify_show_song"] = False
-                    if pre + "spotify_show_artist" in request.form:
-                        dcfg["spotify_show_artist"] = True
-                    elif dcfg["mode"] == "spotify":
-                        dcfg["spotify_show_artist"] = False
-                    if pre + "spotify_show_album" in request.form:
-                        dcfg["spotify_show_album"] = True
-                    elif dcfg["mode"] == "spotify":
-                        dcfg["spotify_show_album"] = False
-                    try:
-                        val = request.form.get(pre + "spotify_font_size")
-                        if val is not None:
-                            dcfg["spotify_font_size"] = int(val)
-                    except:
-                        pass
-                    if pre + "spotify_negative_font" in request.form:
-                        dcfg["spotify_negative_font"] = True
-                    elif dcfg["mode"] == "spotify":
-                        dcfg["spotify_negative_font"] = False
-                    val = request.form.get(pre + "spotify_info_position")
-                    if val is not None:
-                        dcfg["spotify_info_position"] = val
-                    # New: store the live progress bar option and its settings
-                    if pre + "spotify_show_progress" in request.form:
-                        dcfg["spotify_show_progress"] = True
-                    elif dcfg["mode"] == "spotify":
-                        dcfg["spotify_show_progress"] = False
-                    val = request.form.get(pre + "spotify_progress_position")
-                    if val is not None:
-                        dcfg["spotify_progress_position"] = val
-                    val = request.form.get(pre + "spotify_progress_theme")
-                    if val is not None:
-                        dcfg["spotify_progress_theme"] = val
-                    val = request.form.get(pre + "spotify_progress_update_interval")
-                    if val is not None:
-                        try:
-                            dcfg["spotify_progress_update_interval"] = int(val)
-                        except:
-                            pass
-
-                if new_mode == "mixed":
-                    dcfg["mixed_folders"] = mixed_list
-                else:
-                    dcfg["mixed_folders"] = []
-
-            save_config(cfg)
-            try:
-                subprocess.check_call(["sudo", "systemctl", "restart", "piviewer.service"])
-            except:
-                pass
-            return redirect(url_for("main.index"))
-
-    # Build folder counts
-    folder_counts = {}
-    for sf in get_subfolders():
-        folder_counts[sf] = count_files_in_folder(os.path.join(IMAGE_DIR, sf))
-
-    # Collect images for "specific_image" selection
-    display_images = {}
-    for dname, dcfg in cfg["displays"].items():
-        cat = dcfg.get("image_category", "")
-        base_dir = os.path.join(IMAGE_DIR, cat) if cat else IMAGE_DIR
-        img_list = []
-        if os.path.isdir(base_dir):
-            for fname in os.listdir(base_dir):
-                lf = fname.lower()
-                if lf.endswith((".jpg", ".jpeg", ".png", ".gif")):
-                    rel_path = fname
-                    img_list.append(os.path.join(cat, rel_path) if cat else rel_path)
-        img_list.sort()
-        display_images[dname] = img_list
-
-    cpu, mem_mb, load1, temp = get_system_stats()
-    host = get_hostname()
-    ipaddr = get_ip_address()
-    model = get_pi_model()
-    theme = cfg.get("theme", "dark")
-
-<<<<<<< HEAD
-    # Determine Spotify auth status
-    sp_cfg = cfg.get("spotify", {})
-    if sp_cfg.get("client_id") and sp_cfg.get("client_secret") and sp_cfg.get("redirect_uri"):
-        spotify_cache_path = os.path.join(VIEWER_HOME, ".spotify_cache")
-        if os.path.exists(spotify_cache_path):
-            spotify_status = "✅"
-        else:
-            spotify_status = "⚠️"
-    else:
-        spotify_status = "❌"
-=======
-    sub_info_line = ""
-    if cfg.get("role") == "sub":
-        sub_info_line = "This device is SUB"
-        if cfg["main_ip"]:
-            sub_info_line += f" - Main IP: {cfg['main_ip']}"
-
-    # Status logic
-    if cfg.get("role") == "main":
-        sp_cfg = cfg.get("spotify", {})
-        if sp_cfg.get("client_id") and sp_cfg.get("client_secret") and sp_cfg.get("redirect_uri"):
-            spotify_cache_path = os.path.join(VIEWER_HOME, ".spotify_cache")
-            if os.path.exists(spotify_cache_path):
-                spotify_status = "✅"
-            else:
-                spotify_status = "⚠️"
-        else:
-            spotify_status = "❌"
-
-    else:
-        spotify_status = ""
->>>>>>> 5870d3a1
-
-    final_monitors = {}
-    for mon_name, minfo in ext_mons.items():
-        chosen = cfg["displays"][mon_name].get("chosen_mode", minfo["current_mode"])
-        model_name = minfo["model"] or "?"
-        final_monitors[mon_name] = {
-            "resolution": chosen,
-            "available_modes": minfo["modes"],
-            "model_name": model_name
-        }
-
-    return render_template(
-        "index.html",
-        cfg=cfg,
-        subfolders=get_subfolders(),
-        folder_counts=folder_counts,
-        display_images=display_images,
-        cpu=cpu,
-        mem_mb=round(mem_mb, 1),
-        load1=round(load1, 2),
-        temp=temp,
-        host=host,
-        ipaddr=ipaddr,
-        model=model,
-        theme=theme,
-        version=APP_VERSION,
-<<<<<<< HEAD
-        monitors=final_monitors,
-        flash_msg=flash_msg,
-=======
-        sub_info_line=sub_info_line,
-        monitors=final_monitors,
-        flash_msg=flash_msg,
->>>>>>> 5870d3a1
-        spotify_status=spotify_status
-    )
-
-
-@main_bp.route("/update_app", methods=["POST"])
-def update_app():
-    cfg = load_config()
-    log_message(f"Starting update: forced reset to origin/{UPDATE_BRANCH}")
-
-    old_hash = ""
-    try:
-        old_hash = subprocess.check_output(["git", "rev-parse", "HEAD:setup.sh"], cwd=VIEWER_HOME).decode().strip()
-    except Exception as e:
-        log_message(f"Could not get old setup.sh hash: {e}")
-
-    try:
-        subprocess.check_call(["git", "fetch"], cwd=VIEWER_HOME)
-        subprocess.check_call(["git", "checkout", UPDATE_BRANCH], cwd=VIEWER_HOME)
-        subprocess.check_call(["git", "reset", "--hard", f"origin/{UPDATE_BRANCH}"], cwd=VIEWER_HOME)
-    except subprocess.CalledProcessError as e:
-        log_message(f"Git update failed: {e}")
-        return "Git update failed. Check logs.", 500
-
-    new_hash = ""
-    try:
-        new_hash = subprocess.check_output(["git", "rev-parse", "HEAD:setup.sh"], cwd=VIEWER_HOME).decode().strip()
-    except Exception as e:
-        log_message(f"Could not get new setup.sh hash: {e}")
-
-    if old_hash and new_hash and (old_hash != new_hash):
-        log_message("setup.sh changed. Re-running it in --auto-update mode...")
-        try:
-            subprocess.check_call(["sudo", "bash", "setup.sh", "--auto-update"], cwd=VIEWER_HOME)
-        except subprocess.CalledProcessError as e:
-            log_message(f"Re-running setup.sh failed: {e}")
-
-    log_message("Update completed successfully.")
-    subprocess.Popen(["sudo", "reboot"])
-
-    theme = cfg.get("theme", "dark")
-    if theme == "dark":
-        page_bg = "#121212"
-        text_color = "#ECECEC"
-        button_bg = "#444"
-        button_color = "#FFF"
-        link_hover_bg = "#666"
-    else:
-        page_bg = "#FFFFFF"
-        text_color = "#222"
-        button_bg = "#ddd"
-        button_color = "#111"
-        link_hover_bg = "#bbb"
-
-    return f"""
-    <html>
-      <head>
-        <meta charset="utf-8"/>
-        <title>PiViewer Update</title>
-        <style>
-          body {{
-            background-color: {page_bg};
-            color: {text_color};
-            font-family: Arial, sans-serif;
-            text-align: center;
-            margin-top: 50px;
-          }}
-          a.button {{
-            display: inline-block;
-            margin-top: 20px;
-            padding: 10px 20px;
-            background-color: {button_bg};
-            color: {button_color};
-            border: none;
-            border-radius: 6px;
-            text-decoration: none;
-            cursor: pointer;
-          }}
-          a.button:hover {{
-            background-color: {link_hover_bg};
-          }}
-        </style>
-      </head>
-      <body>
-        <h2>Update is complete. The system is now rebooting...</h2>
-        <p>Please wait for the device to come back online.</p>
-        <p>If the device does not redirect automatically, click below
-            <br>
-           <a href="/" class="button">Return to Home Page</a></p>
-        <script>
-          setTimeout(function() {{
-            window.location.href = "/";
-          }}, 10000);
-        </script>
-      </body>
-    </html>
-    """
-
-@main_bp.route("/restart_services", methods=["POST", "GET"])
-def restart_services():
-    try:
-        subprocess.check_call(["sudo", "systemctl", "restart", "piviewer.service"])
-        subprocess.check_call(["sudo", "systemctl", "restart", "controller.service"])
-        log_message("Services restarted.")
-    except subprocess.CalledProcessError as e:
-        log_message(f"Failed to restart services: {e}")
-        return "Failed to restart services. Check logs.", 500
-    return "Services are restarting now..."
+#!/usr/bin/env python3
+# -*- coding: utf-8 -*-
+
+import os
+import subprocess
+import requests
+from flask import (
+    Blueprint, request, redirect, url_for, render_template,
+    send_from_directory, send_file, jsonify
+)
+from config import APP_VERSION, WEB_BG, IMAGE_DIR, LOG_PATH, UPDATE_BRANCH, VIEWER_HOME
+from utils import (
+    load_config, save_config, init_config, log_message,
+    get_system_stats, get_subfolders, count_files_in_folder,
+    get_hostname, get_ip_address, get_pi_model,
+    CONFIG_PATH
+)
+
+def detect_monitors_extended():
+    """
+    Calls xrandr --props to find connected monitors, their preferred/current resolution,
+    plus a list of possible modes, plus a 'monitor name' from EDID if available.
+    We do NOT use these to change resolution.
+    """
+    result = {}
+    try:
+        xout = subprocess.check_output(["xrandr", "--props"], stderr=subprocess.STDOUT).decode("utf-8", "ignore")
+    except Exception as e:
+        log_message(f"Monitor detection error: {e}")
+        return {}
+
+    current_monitor = None
+    for line in xout.splitlines():
+        line = line.strip()
+        if " connected " in line:
+            parts = line.split()
+            name = parts[0]
+            if "connected" in line:
+                current_monitor = name
+                result[current_monitor] = {
+                    "model": None,
+                    "connected": True,
+                    "current_mode": None,
+                    "modes": []
+                }
+                for p in parts:
+                    if "x" in p and "+" in p:
+                        mode_part = p.split("+")[0]
+                        result[current_monitor]["current_mode"] = mode_part
+                        break
+
+        elif current_monitor and "Monitor name:" in line:
+            idx = line.find("Monitor name:")
+            name_str = line[idx + len("Monitor name:"):].strip()
+            if name_str:
+                result[current_monitor]["model"] = name_str
+
+        elif current_monitor:
+            tokens = line.split()
+            if tokens:
+                mode_candidate = tokens[0]
+                if "x" in mode_candidate and mode_candidate[0].isdigit():
+                    if mode_candidate not in result[current_monitor]["modes"]:
+                        result[current_monitor]["modes"].append(mode_candidate)
+
+    return result
+
+def get_local_monitors_from_config(cfg):
+    """
+    Return a dict for referencing each monitor's resolution in overlays, etc.
+    """
+    out = {}
+    for dname, dcfg in cfg.get("displays", {}).items():
+        chosen = dcfg.get("chosen_mode")
+        if chosen:
+            out[dname] = {"resolution": chosen}
+        else:
+            sn = dcfg.get("screen_name", "")
+            if sn and ":" in sn:
+                part = sn.split(":")[-1].strip()
+                out[dname] = {"resolution": part if "x" in part else "?"}
+            else:
+                out[dname] = {"resolution": "?"}
+    return out
+
+def compute_overlay_preview(overlay_cfg, monitors_dict):
+    """
+    Used for overlay preview, only.
+    This new version ignores manual sizing settings (removed) and
+    computes a preview overlay box automatically.
+    """
+    selection = overlay_cfg.get("monitor_selection", "All")
+    if selection == "All":
+        maxw, maxh = 0, 0
+        for dname, minfo in monitors_dict.items():
+            try:
+                w_str, h_str = minfo["resolution"].split("x")
+                w, h = int(w_str), int(h_str)
+                if w > maxw:
+                    maxw = w
+                if h > maxh:
+                    maxh = h
+            except:
+                pass
+        if maxw == 0 or maxh == 0:
+            total_w, total_h = 1920, 1080
+        else:
+            total_w, total_h = maxw, maxh
+    else:
+        if selection in monitors_dict:
+            try:
+                part = monitors_dict[selection]["resolution"]
+                w_str, h_str = part.split("x")
+                total_w, total_h = int(w_str), int(h_str)
+            except:
+                total_w, total_h = 1920, 1080
+        else:
+            total_w, total_h = 1920, 1080
+
+    max_preview_w = 400
+    if total_w > 0:
+        scale_factor = float(max_preview_w) / float(total_w)
+    else:
+        scale_factor = 0.2
+    preview_width = int(total_w * scale_factor)
+    preview_height = int(total_h * scale_factor)
+
+    # Auto-compute overlay preview box as a fixed proportion of preview size
+    overlay_box_width = int(preview_width * 0.3)
+    overlay_box_height = int(preview_height * 0.2)
+    overlay_box_left = int(preview_width * 0.05)
+    overlay_box_top = int(preview_height * 0.05)
+    preview_overlay = {
+         "width": overlay_box_width,
+         "height": overlay_box_height,
+         "left": overlay_box_left,
+         "top": overlay_box_top,
+    }
+    return (preview_width, preview_height, preview_overlay)
+
+main_bp = Blueprint("main", __name__, static_folder="static")
+
+@main_bp.route("/stats")
+def stats_json():
+    cpu, mem_mb, load1, temp = get_system_stats()
+    return jsonify({
+        "cpu_percent": cpu,
+        "mem_used_mb": round(mem_mb, 1),
+        "load_1min": round(load1, 2),
+        "temp": temp
+    })
+
+@main_bp.route("/list_monitors")
+def list_monitors():
+    monitors = detect_monitors_extended()
+    return jsonify(monitors)
+
+@main_bp.route("/list_folders")
+def list_folders():
+    return jsonify(get_subfolders())
+
+@main_bp.route("/images/<path:filename>")
+def serve_image(filename):
+    return send_from_directory(IMAGE_DIR, filename)
+
+@main_bp.route("/bg_image")
+def bg_image():
+    if os.path.exists(WEB_BG):
+        return send_file(WEB_BG)
+    return "", 404
+
+@main_bp.route("/download_log")
+def download_log():
+    if os.path.exists(LOG_PATH):
+        return send_file(LOG_PATH, as_attachment=True)
+    return "No log file found", 404
+
+@main_bp.route("/upload_media", methods=["GET", "POST"])
+def upload_media():
+    cfg = load_config()
+    theme = cfg.get("theme", "dark")
+    subfolders = get_subfolders()
+    if request.method == "GET":
+        return render_template("upload_media.html", theme=theme, subfolders=subfolders)
+
+    files = request.files.getlist("mediafiles")
+    if not files:
+        return "No files selected", 400
+
+    subfolder = request.form.get("subfolder", "")
+    new_subfolder = request.form.get("new_subfolder", "").strip()
+    if new_subfolder:
+        subfolder = new_subfolder
+
+    target_dir = os.path.join(IMAGE_DIR, subfolder)
+    if not os.path.exists(target_dir):
+        os.makedirs(target_dir)
+
+    for f in files:
+        if not f.filename:
+            continue
+        lf = f.filename.lower()
+        if not lf.endswith((".jpg", ".jpeg", ".png", ".gif")):
+            log_message(f"Unsupported file type: {f.filename}")
+            continue
+        final_path = os.path.join(target_dir, f.filename)
+        f.save(final_path)
+        log_message(f"Uploaded file: {final_path}")
+
+    return redirect(url_for("main.index"))
+
+@main_bp.route("/restart_viewer", methods=["POST"])
+def restart_viewer():
+    try:
+        subprocess.check_output(["sudo", "systemctl", "restart", "piviewer.service"])
+        return redirect(url_for("main.index"))
+    except subprocess.CalledProcessError as e:
+        return f"Failed to restart service: {e}", 500
+
+@main_bp.route("/restart_device", methods=["POST"])
+def restart_device():
+    try:
+        subprocess.check_output(["sudo", "reboot"])
+        return redirect(url_for("main.index"))
+    except subprocess.CalledProcessError as e:
+        return f"Failed to restart device: {e}", 500
+
+@main_bp.route("/power_off", methods=["POST"])
+def power_off():
+    try:
+        subprocess.check_output(["sudo", "poweroff"])
+        return "Device is powering off...", 200
+    except subprocess.CalledProcessError as e:
+        return f"Failed to power off: {e}", 500
+
+@main_bp.route("/settings", methods=["GET", "POST"])
+def settings():
+    cfg = load_config()
+    if request.method == "POST":
+        new_theme = request.form.get("theme", "dark")
+        cfg["theme"] = new_theme
+
+        if new_theme == "custom":
+            if "bg_image" in request.files:
+                f = request.files["bg_image"]
+                if f and f.filename:
+                    f.save(WEB_BG)
+
+
+        if "gui" not in cfg:
+            cfg["gui"] = {}
+        try:
+            cfg["gui"]["background_blur_radius"] = int(request.form.get("background_blur_radius", "20"))
+        except:
+            cfg["gui"]["background_blur_radius"] = 20
+
+        try:
+            cfg["gui"]["background_scale_percent"] = int(request.form.get("background_scale_percent", "100"))
+        except:
+            cfg["gui"]["background_scale_percent"] = 100
+
+        try:
+            cfg["gui"]["foreground_scale_percent"] = int(request.form.get("foreground_scale_percent", "100"))
+        except:
+            cfg["gui"]["foreground_scale_percent"] = 100
+
+        save_config(cfg)
+        return redirect(url_for("main.settings"))
+
+    else:
+        cfg = load_config()
+        theme = cfg.get("theme", "dark")
+        return render_template(
+            "settings.html",
+            theme=theme,
+            cfg=cfg,
+            update_branch=UPDATE_BRANCH,
+            version=APP_VERSION
+        )
+
+@main_bp.route("/clear_config", methods=["POST"])
+def clear_config():
+    """
+    Wipes the viewerconfig.json and resets it to defaults.
+    Then restarts piviewer.
+    """
+    if os.path.exists(CONFIG_PATH):
+        os.remove(CONFIG_PATH)
+        log_message("viewerconfig.json has been deleted. Re-initializing config.")
+    init_config()  # recreate default config
+    try:
+        subprocess.check_call(["sudo", "systemctl", "restart", "piviewer.service"])
+    except subprocess.CalledProcessError as e:
+        log_message(f"Failed to restart piviewer.service after clearing config: {e}")
+    return redirect(url_for("main.settings"))
+
+@main_bp.route("/configure_spotify", methods=["GET", "POST"])
+def configure_spotify():
+    cfg = load_config()
+    if "spotify" not in cfg:
+        cfg["spotify"] = {}
+    if request.method == "POST":
+        cid = request.form.get("client_id", "").strip()
+        csec = request.form.get("client_secret", "").strip()
+        ruri = request.form.get("redirect_uri", "").strip()
+        scope = request.form.get("scope", "user-read-currently-playing user-read-playback-state").strip()
+        cfg["spotify"] = {
+            "client_id": cid,
+            "client_secret": csec,
+            "redirect_uri": ruri,
+            "scope": scope
+        }
+        save_config(cfg)
+        return redirect(url_for("main.configure_spotify"))
+    else:
+        return render_template(
+            "configure_spotify.html",
+            spotify=cfg["spotify"],
+            theme=cfg.get("theme", "dark")
+        )
+
+@main_bp.route("/spotify_auth")
+def spotify_auth():
+    from spotipy.oauth2 import SpotifyOAuth
+    cfg = load_config()
+    sp_cfg = cfg.get("spotify", {})
+    cid = sp_cfg.get("client_id", "")
+    csec = sp_cfg.get("client_secret", "")
+    ruri = sp_cfg.get("redirect_uri", "")
+    scope = sp_cfg.get("scope", "user-read-currently-playing user-read-playback-state")
+    if not (cid and csec and ruri):
+        return "Spotify config incomplete", 400
+    sp_oauth = SpotifyOAuth(
+        client_id=cid,
+        client_secret=csec,
+        redirect_uri=ruri,
+        scope=scope,
+        cache_path=".spotify_cache",
+        requests_timeout=5,
+    )
+    auth_url = sp_oauth.get_authorize_url()
+    return redirect(auth_url)
+
+@main_bp.route("/callback")
+def callback():
+    from spotipy.oauth2 import SpotifyOAuth
+    cfg = load_config()
+    sp_cfg = cfg.get("spotify", {})
+    cid = sp_cfg.get("client_id", "")
+    csec = sp_cfg.get("client_secret", "")
+    ruri = sp_cfg.get("redirect_uri", "")
+    scope = sp_cfg.get("scope", "user-read-currently-playing user-read-playback-state")
+    sp_oauth = SpotifyOAuth(
+        client_id=cid,
+        client_secret=csec,
+        redirect_uri=ruri,
+        scope=scope,
+        cache_path=".spotify_cache",
+        requests_timeout=5,
+    )
+    code = request.args.get("code")
+    if not code:
+        return "Authorization failed: no code provided", 400
+    try:
+        token_info = sp_oauth.get_access_token(code)
+    except Exception as e:
+        log_message(f"Spotify callback error: {e}")
+        return "Spotify callback error", 500
+
+    # Auto redirect if the callback is coming via localhost
+    if "localhost" in request.host or "127.0.0.1" in request.host:
+        device_ip = get_ip_address()
+        redirect_url = f"http://{device_ip}:8080/configure_spotify"
+        html = f"""
+        <html>
+          <head>
+            <meta charset="utf-8">
+            <meta http-equiv="refresh" content="0; url={redirect_url}">
+            <title>Spotify Authorization Complete</title>
+            <script type="text/javascript">
+              window.location.href = "{redirect_url}";
+            </script>
+          </head>
+          <body>
+            <h2>Spotify Authorization Complete</h2>
+            <p>If you are not redirected automatically, <a href="{redirect_url}">click here</a>.</p>
+          </body>
+        </html>
+        """
+        return html
+    else:
+        return redirect(url_for("main.configure_spotify"))
+
+@main_bp.route("/overlay_config", methods=["GET", "POST"])
+def overlay_config():
+    cfg = load_config()
+    if request.method == "POST":
+        for monitor in cfg.get("displays", {}):
+            new_overlay = {
+                "clock_enabled": (f"{monitor}_clock_enabled" in request.form),
+                "clock_font_size": int(request.form.get(f"{monitor}_clock_font_size", "26")),
+                "font_color": request.form.get(f"{monitor}_font_color", "#FFFFFF"),
+                "auto_negative_font": (f"{monitor}_auto_negative_font" in request.form),
+                "clock_position": request.form.get(f"{monitor}_clock_position", "bottom-center")
+            }
+            if "displays" in cfg and monitor in cfg["displays"]:
+                cfg["displays"][monitor]["overlay"] = new_overlay
+        save_config(cfg)
+        try:
+            subprocess.check_call(["sudo", "systemctl", "restart", "piviewer.service"])
+        except subprocess.CalledProcessError as e:
+            log_message(f"Failed to restart piviewer.service: {e}")
+        return redirect(url_for("main.overlay_config"))
+    else:
+        return render_template(
+            "overlay.html",
+            theme=cfg.get("theme", "dark"),
+            monitors=cfg.get("displays", {})
+        )
+
+@main_bp.route("/", methods=["GET", "POST"])
+def index():
+    cfg = load_config()
+
+    # Re-detect extended monitors, just to show their current resolution
+    ext_mons = detect_monitors_extended()
+    if "displays" not in cfg:
+        cfg["displays"] = {}
+
+    # Remove old displays that no longer appear
+    to_remove = []
+    for dname in cfg["displays"]:
+        if dname not in ext_mons and dname.startswith("Display"):
+            to_remove.append(dname)
+        elif dname not in ext_mons and dname.startswith("HDMI"):
+            to_remove.append(dname)
+    for dr in to_remove:
+        del cfg["displays"][dr]
+
+    # Update or add each known monitor
+    for mon_name, minfo in ext_mons.items():
+        if mon_name not in cfg["displays"]:
+            cfg["displays"][mon_name] = {
+                "mode": "random_image",
+                "fallback_mode": "random_image",
+                "image_interval": 60,
+                "image_category": "",
+                "specific_image": "",
+                "shuffle_mode": False,
+                "mixed_folders": [],
+                "rotate": 0,
+                "screen_name": f"{mon_name}: {minfo['current_mode']}",
+                "chosen_mode": minfo["current_mode"],
+                "spotify_info_position": "bottom-center"
+            }
+            log_message(f"Detected new monitor {mon_name} with current mode {minfo['current_mode']}")
+        else:
+            dcfg = cfg["displays"][mon_name]
+            dcfg["screen_name"] = f"{mon_name}: {minfo['current_mode']}"
+            if minfo.get("model"):
+                dcfg["monitor_model"] = minfo["model"]
+
+    save_config(cfg)
+
+    flash_msg = (
+      "If you experience lower performance or framerate than expected, "
+      "please consider using a physically lower resolution monitor."
+    )
+
+    if request.method == "POST":
+        action = request.form.get("action", "")
+        if action == "update_displays":
+            # Update display modes, categories, etc.
+            for dname in cfg["displays"]:
+                pre = dname + "_"
+                dcfg = cfg["displays"][dname]
+                new_mode = request.form.get(pre + "mode", dcfg["mode"])
+                new_interval_s = request.form.get(pre + "image_interval", str(dcfg["image_interval"]))
+                new_cat = request.form.get(pre + "image_category", dcfg["image_category"])
+                shuffle_val = request.form.get(pre + "shuffle_mode")
+                new_spec = request.form.get(pre + "specific_image", dcfg["specific_image"])
+                rotate_str = request.form.get(pre + "rotate", "0")
+                mixed_str = request.form.get(pre + "mixed_order", "")
+                mixed_list = [x for x in mixed_str.split(",") if x]
+
+                try:
+                    new_interval = int(new_interval_s)
+                except:
+                    new_interval = dcfg["image_interval"]
+                try:
+                    new_rotate = int(rotate_str)
+                except:
+                    new_rotate = 0
+
+                dcfg["mode"] = new_mode
+                dcfg["image_interval"] = new_interval
+                dcfg["image_category"] = new_cat
+                if shuffle_val is not None:
+                    dcfg["shuffle_mode"] = (shuffle_val == "yes")
+                dcfg["specific_image"] = new_spec
+                dcfg["rotate"] = new_rotate
+
+                # If Spotify, store extras
+                if new_mode == "spotify":
+                    dcfg["fallback_mode"] = request.form.get(pre + "fallback_mode", dcfg.get("fallback_mode", "random_image"))
+                    if pre + "spotify_show_song" in request.form:
+                        dcfg["spotify_show_song"] = True
+                    elif dcfg["mode"] == "spotify":
+                        dcfg["spotify_show_song"] = False
+                    if pre + "spotify_show_artist" in request.form:
+                        dcfg["spotify_show_artist"] = True
+                    elif dcfg["mode"] == "spotify":
+                        dcfg["spotify_show_artist"] = False
+                    if pre + "spotify_show_album" in request.form:
+                        dcfg["spotify_show_album"] = True
+                    elif dcfg["mode"] == "spotify":
+                        dcfg["spotify_show_album"] = False
+                    try:
+                        val = request.form.get(pre + "spotify_font_size")
+                        if val is not None:
+                            dcfg["spotify_font_size"] = int(val)
+                    except:
+                        pass
+                    if pre + "spotify_negative_font" in request.form:
+                        dcfg["spotify_negative_font"] = True
+                    elif dcfg["mode"] == "spotify":
+                        dcfg["spotify_negative_font"] = False
+                    val = request.form.get(pre + "spotify_info_position")
+                    if val is not None:
+                        dcfg["spotify_info_position"] = val
+                    # New: store the live progress bar option and its settings
+                    if pre + "spotify_show_progress" in request.form:
+                        dcfg["spotify_show_progress"] = True
+                    elif dcfg["mode"] == "spotify":
+                        dcfg["spotify_show_progress"] = False
+                    val = request.form.get(pre + "spotify_progress_position")
+                    if val is not None:
+                        dcfg["spotify_progress_position"] = val
+                    val = request.form.get(pre + "spotify_progress_theme")
+                    if val is not None:
+                        dcfg["spotify_progress_theme"] = val
+                    val = request.form.get(pre + "spotify_progress_update_interval")
+                    if val is not None:
+                        try:
+                            dcfg["spotify_progress_update_interval"] = int(val)
+                        except:
+                            pass
+
+                if new_mode == "mixed":
+                    dcfg["mixed_folders"] = mixed_list
+                else:
+                    dcfg["mixed_folders"] = []
+
+            save_config(cfg)
+            try:
+                subprocess.check_call(["sudo", "systemctl", "restart", "piviewer.service"])
+            except:
+                pass
+            return redirect(url_for("main.index"))
+
+    # Build folder counts
+    folder_counts = {}
+    for sf in get_subfolders():
+        folder_counts[sf] = count_files_in_folder(os.path.join(IMAGE_DIR, sf))
+
+    # Collect images for "specific_image" selection
+    display_images = {}
+    for dname, dcfg in cfg["displays"].items():
+        cat = dcfg.get("image_category", "")
+        base_dir = os.path.join(IMAGE_DIR, cat) if cat else IMAGE_DIR
+        img_list = []
+        if os.path.isdir(base_dir):
+            for fname in os.listdir(base_dir):
+                lf = fname.lower()
+                if lf.endswith((".jpg", ".jpeg", ".png", ".gif")):
+                    rel_path = fname
+                    img_list.append(os.path.join(cat, rel_path) if cat else rel_path)
+        img_list.sort()
+        display_images[dname] = img_list
+
+    cpu, mem_mb, load1, temp = get_system_stats()
+    host = get_hostname()
+    ipaddr = get_ip_address()
+    model = get_pi_model()
+    theme = cfg.get("theme", "dark")
+
+    # Determine Spotify auth status
+    sp_cfg = cfg.get("spotify", {})
+    if sp_cfg.get("client_id") and sp_cfg.get("client_secret") and sp_cfg.get("redirect_uri"):
+        spotify_cache_path = os.path.join(VIEWER_HOME, ".spotify_cache")
+        if os.path.exists(spotify_cache_path):
+            spotify_status = "✅"
+        else:
+            spotify_status = "⚠️"
+    else:
+        spotify_status = "❌"
+
+    final_monitors = {}
+    for mon_name, minfo in ext_mons.items():
+        chosen = cfg["displays"][mon_name].get("chosen_mode", minfo["current_mode"])
+        model_name = minfo["model"] or "?"
+        final_monitors[mon_name] = {
+            "resolution": chosen,
+            "available_modes": minfo["modes"],
+            "model_name": model_name
+        }
+
+    return render_template(
+        "index.html",
+        cfg=cfg,
+        subfolders=get_subfolders(),
+        folder_counts=folder_counts,
+        display_images=display_images,
+        cpu=cpu,
+        mem_mb=round(mem_mb, 1),
+        load1=round(load1, 2),
+        temp=temp,
+        host=host,
+        ipaddr=ipaddr,
+        model=model,
+        theme=theme,
+        version=APP_VERSION,
+        monitors=final_monitors,
+        flash_msg=flash_msg,
+        spotify_status=spotify_status
+    )
+
+
+@main_bp.route("/update_app", methods=["POST"])
+def update_app():
+    cfg = load_config()
+    log_message(f"Starting update: forced reset to origin/{UPDATE_BRANCH}")
+
+    old_hash = ""
+    try:
+        old_hash = subprocess.check_output(["git", "rev-parse", "HEAD:setup.sh"], cwd=VIEWER_HOME).decode().strip()
+    except Exception as e:
+        log_message(f"Could not get old setup.sh hash: {e}")
+
+    try:
+        subprocess.check_call(["git", "fetch"], cwd=VIEWER_HOME)
+        subprocess.check_call(["git", "checkout", UPDATE_BRANCH], cwd=VIEWER_HOME)
+        subprocess.check_call(["git", "reset", "--hard", f"origin/{UPDATE_BRANCH}"], cwd=VIEWER_HOME)
+    except subprocess.CalledProcessError as e:
+        log_message(f"Git update failed: {e}")
+        return "Git update failed. Check logs.", 500
+
+    new_hash = ""
+    try:
+        new_hash = subprocess.check_output(["git", "rev-parse", "HEAD:setup.sh"], cwd=VIEWER_HOME).decode().strip()
+    except Exception as e:
+        log_message(f"Could not get new setup.sh hash: {e}")
+
+    if old_hash and new_hash and (old_hash != new_hash):
+        log_message("setup.sh changed. Re-running it in --auto-update mode...")
+        try:
+            subprocess.check_call(["sudo", "bash", "setup.sh", "--auto-update"], cwd=VIEWER_HOME)
+        except subprocess.CalledProcessError as e:
+            log_message(f"Re-running setup.sh failed: {e}")
+
+    log_message("Update completed successfully.")
+    subprocess.Popen(["sudo", "reboot"])
+
+    theme = cfg.get("theme", "dark")
+    if theme == "dark":
+        page_bg = "#121212"
+        text_color = "#ECECEC"
+        button_bg = "#444"
+        button_color = "#FFF"
+        link_hover_bg = "#666"
+    else:
+        page_bg = "#FFFFFF"
+        text_color = "#222"
+        button_bg = "#ddd"
+        button_color = "#111"
+        link_hover_bg = "#bbb"
+
+    return f"""
+    <html>
+      <head>
+        <meta charset="utf-8"/>
+        <title>PiViewer Update</title>
+        <style>
+          body {{
+            background-color: {page_bg};
+            color: {text_color};
+            font-family: Arial, sans-serif;
+            text-align: center;
+            margin-top: 50px;
+          }}
+          a.button {{
+            display: inline-block;
+            margin-top: 20px;
+            padding: 10px 20px;
+            background-color: {button_bg};
+            color: {button_color};
+            border: none;
+            border-radius: 6px;
+            text-decoration: none;
+            cursor: pointer;
+          }}
+          a.button:hover {{
+            background-color: {link_hover_bg};
+          }}
+        </style>
+      </head>
+      <body>
+        <h2>Update is complete. The system is now rebooting...</h2>
+        <p>Please wait for the device to come back online.</p>
+        <p>If the device does not redirect automatically, click below
+            <br>
+           <a href="/" class="button">Return to Home Page</a></p>
+        <script>
+          setTimeout(function() {{
+            window.location.href = "/";
+          }}, 10000);
+        </script>
+      </body>
+    </html>
+    """
+
+@main_bp.route("/restart_services", methods=["POST", "GET"])
+def restart_services():
+    try:
+        subprocess.check_call(["sudo", "systemctl", "restart", "piviewer.service"])
+        subprocess.check_call(["sudo", "systemctl", "restart", "controller.service"])
+        log_message("Services restarted.")
+    except subprocess.CalledProcessError as e:
+        log_message(f"Failed to restart services: {e}")
+        return "Failed to restart services. Check logs.", 500
+    return "Services are restarting now..."