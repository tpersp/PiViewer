--- conflicted
+++ resolved
@@ -1,154 +1,148 @@
-#!/usr/bin/env python3
-# -*- coding: utf-8 -*-
-
-import os
-import json
-import subprocess
-import requests
-import random
-import psutil
-from datetime import datetime
-
-from config import (
-    APP_VERSION,
-    VIEWER_HOME,
-    IMAGE_DIR,
-    CONFIG_PATH,
-    LOG_PATH,
-    WEB_BG
-)
-
-def init_config():
-    if not os.path.exists(CONFIG_PATH):
-        default_cfg = {
-<<<<<<< HEAD
-            "theme": "dark",
-=======
-            "theme": "dark",
-            "role": "main",
-            "main_ip": "",
->>>>>>> 5870d3a1
-            # displays dictionary for multi-display logic
-            "displays": {
-                "Display0": {
-                    "mode": "random_image",
-                    "fallback_mode": "random_image",   # <-- New fallback mode default
-                    "image_interval": 60,
-                    "image_category": "",
-                    "specific_image": "",
-                    "shuffle_mode": False,
-                    "mixed_folders": [],
-                    "rotate": 0,
-                    "spotify_info_position": "bottom-center",
-                    "spotify_show_progress": False,
-                    "spotify_progress_position": "bottom-center",   # New: progress bar location setting
-                    "spotify_progress_theme": "dark",         # New: progress bar theme option
-                    "spotify_progress_update_interval": 200        # New: update interval in ms
-                }
-            },
-            "overlay": {
-                "overlay_enabled": True,       # Changed from False so overlay is always on
-                "clock_enabled": False,        # Off by default
-                "background_enabled": False,   # Off by default
-                "font_color": "#FFFFFF",
-                "bg_color": "#000000",
-                "bg_opacity": 0.4,
-                "offset_x": 20,
-                "offset_y": 20,
-                "overlay_width": 300,
-                "overlay_height": 150,
-                "clock_font_size": 26,
-                "clock_position": "top-center",
-                "padding_x": 8,
-                "padding_y": 6,
-                "monitor_selection": "All"
-            },
-            "gui": {
-                "background_blur_radius": 20,
-                "background_scale_percent": 100,
-                "foreground_scale_percent": 100
-            },
-            "spotify": {
-                "client_id": "",
-                "client_secret": "",
-                "redirect_uri": "",
-                "scope": "user-read-currently-playing user-read-playback-state"
-            }
-        }
-        save_config(default_cfg)
-
-def load_config():
-    if not os.path.exists(CONFIG_PATH):
-        init_config()
-    with open(CONFIG_PATH, "r") as f:
-        cfg = json.load(f)
-
-
-    return cfg
-
-def save_config(cfg):
-    with open(CONFIG_PATH, "w") as f:
-        json.dump(cfg, f, indent=2)
-
-def log_message(msg):
-    with open(LOG_PATH, "a") as f:
-        f.write(f"{datetime.now()}: {msg}\n")
-    print(msg)
-
-def get_system_stats():
-    cpu = psutil.cpu_percent(interval=0.4)
-    mem = psutil.virtual_memory()
-    mem_used_mb = (mem.total - mem.available) / (1024 * 1024)
-    load1 = 0
-    try:
-        load1 = os.getloadavg()[0]
-    except:
-        pass
-    temp = "N/A"
-    try:
-        out = subprocess.check_output(["vcgencmd", "measure_temp"]).decode().strip()
-        temp = out
-    except:
-        pass
-    return (cpu, mem_used_mb, load1, temp)
-
-def get_hostname():
-    try:
-        return subprocess.check_output(["hostname"]).decode().strip()
-    except:
-        return "UnknownHost"
-
-def get_ip_address():
-    try:
-        out = subprocess.check_output(["hostname", "-I"]).decode().strip()
-        ips = out.split()
-        for ip in ips:
-            if not ip.startswith("127."):
-                return ip
-        return "Unknown"
-    except:
-        return "Unknown"
-
-def get_pi_model():
-    path = "/proc/device-tree/model"
-    if os.path.exists(path):
-        with open(path, "r") as f:
-            return f.read().strip()
-    return "Unknown Model"
-
-def get_subfolders():
-    try:
-        return [d for d in os.listdir(IMAGE_DIR) if os.path.isdir(os.path.join(IMAGE_DIR, d))]
-    except:
-        return []
-
-def count_files_in_folder(folder_path):
-    if not os.path.isdir(folder_path):
-        return 0
-    cnt = 0
-    valid_ext = (".png", ".jpg", ".jpeg", ".gif")
-    for f in os.listdir(folder_path):
-        if f.lower().endswith(valid_ext):
-            cnt += 1
-    return cnt
-
+#!/usr/bin/env python3
+# -*- coding: utf-8 -*-
+
+import os
+import json
+import subprocess
+import requests
+import random
+import psutil
+from datetime import datetime
+
+from config import (
+    APP_VERSION,
+    VIEWER_HOME,
+    IMAGE_DIR,
+    CONFIG_PATH,
+    LOG_PATH,
+    WEB_BG
+)
+
+def init_config():
+    if not os.path.exists(CONFIG_PATH):
+        default_cfg = {
+            "theme": "dark",
+            # displays dictionary for multi-display logic
+            "displays": {
+                "Display0": {
+                    "mode": "random_image",
+                    "fallback_mode": "random_image",   # <-- New fallback mode default
+                    "image_interval": 60,
+                    "image_category": "",
+                    "specific_image": "",
+                    "shuffle_mode": False,
+                    "mixed_folders": [],
+                    "rotate": 0,
+                    "spotify_info_position": "bottom-center",
+                    "spotify_show_progress": False,
+                    "spotify_progress_position": "bottom-center",   # New: progress bar location setting
+                    "spotify_progress_theme": "dark",         # New: progress bar theme option
+                    "spotify_progress_update_interval": 200        # New: update interval in ms
+                }
+            },
+            "overlay": {
+                "overlay_enabled": True,       # Changed from False so overlay is always on
+                "clock_enabled": False,        # Off by default
+                "background_enabled": False,   # Off by default
+                "font_color": "#FFFFFF",
+                "bg_color": "#000000",
+                "bg_opacity": 0.4,
+                "offset_x": 20,
+                "offset_y": 20,
+                "overlay_width": 300,
+                "overlay_height": 150,
+                "clock_font_size": 26,
+                "clock_position": "top-center",
+                "padding_x": 8,
+                "padding_y": 6,
+                "monitor_selection": "All"
+            },
+            "gui": {
+                "background_blur_radius": 20,
+                "background_scale_percent": 100,
+                "foreground_scale_percent": 100
+            },
+            "spotify": {
+                "client_id": "",
+                "client_secret": "",
+                "redirect_uri": "",
+                "scope": "user-read-currently-playing user-read-playback-state"
+            }
+        }
+        save_config(default_cfg)
+
+def load_config():
+    if not os.path.exists(CONFIG_PATH):
+        init_config()
+    with open(CONFIG_PATH, "r") as f:
+        cfg = json.load(f)
+
+
+    return cfg
+
+def save_config(cfg):
+    with open(CONFIG_PATH, "w") as f:
+        json.dump(cfg, f, indent=2)
+
+def log_message(msg):
+    with open(LOG_PATH, "a") as f:
+        f.write(f"{datetime.now()}: {msg}\n")
+    print(msg)
+
+def get_system_stats():
+    cpu = psutil.cpu_percent(interval=0.4)
+    mem = psutil.virtual_memory()
+    mem_used_mb = (mem.total - mem.available) / (1024 * 1024)
+    load1 = 0
+    try:
+        load1 = os.getloadavg()[0]
+    except:
+        pass
+    temp = "N/A"
+    try:
+        out = subprocess.check_output(["vcgencmd", "measure_temp"]).decode().strip()
+        temp = out
+    except:
+        pass
+    return (cpu, mem_used_mb, load1, temp)
+
+def get_hostname():
+    try:
+        return subprocess.check_output(["hostname"]).decode().strip()
+    except:
+        return "UnknownHost"
+
+def get_ip_address():
+    try:
+        out = subprocess.check_output(["hostname", "-I"]).decode().strip()
+        ips = out.split()
+        for ip in ips:
+            if not ip.startswith("127."):
+                return ip
+        return "Unknown"
+    except:
+        return "Unknown"
+
+def get_pi_model():
+    path = "/proc/device-tree/model"
+    if os.path.exists(path):
+        with open(path, "r") as f:
+            return f.read().strip()
+    return "Unknown Model"
+
+def get_subfolders():
+    try:
+        return [d for d in os.listdir(IMAGE_DIR) if os.path.isdir(os.path.join(IMAGE_DIR, d))]
+    except:
+        return []
+
+def count_files_in_folder(folder_path):
+    if not os.path.isdir(folder_path):
+        return 0
+    cnt = 0
+    valid_ext = (".png", ".jpg", ".jpeg", ".gif")
+    for f in os.listdir(folder_path):
+        if f.lower().endswith(valid_ext):
+            cnt += 1
+    return cnt
+