--- conflicted
+++ resolved
@@ -1,169 +1,163 @@
-# PiViewer
-
-PiViewer is a lightweight, easy-to-configure slideshow viewer and controller designed for Raspberry Pi OS. It leverages [mpv](https://mpv.io/) for fullscreen image display and uses a Flask web interface to manage settings and media—now with automatic multi-monitor support.
-
-> **Note:** This project was developed and tested on Pi 4 and Pi Zero2W running Raspberry Pi OS Lite (both 32-bit and 64-bit).
-
----
-
-## Features
-
-- **Multi-Monitor Support**  
-  Automatically detects connected monitors using `xrandr` and launches an mpv instance per screen. The viewer dynamically assigns mpv’s `--screen` parameter based on the order reported by xrandr. Whether you have two, three, or more monitors, each will be handled automatically.
-
-- **Web Interface**  
-  Manage your slideshow settings (display mode, image intervals, folder selection, theming) via a simple web interface on **port 8080**.
-
-- **Systemd Integration**  
-  The included setup script creates systemd services for both the viewer (slideshow) and the controller (web interface), so PiViewer starts automatically at boot.
-
-- **Custom Themes**  
-  Choose between dark, light, or custom themes via the settings page. For a custom theme, you can upload your own background image.
-
-- **Easy Installation**  
-  A single `setup.sh` script installs all necessary packages and Python dependencies, performs basic system configuration (e.g., disabling screen blanking), and sets up systemd services.
-
----
-
-## Installation
-
-### Prerequisites
-
-- **Raspberry Pi OS**  
-  Ensure you have Raspberry Pi OS (Lite or Desktop) installed.
-- **X11 instead of Wayland**  
-  PiViewer currently uses `xrandr` and X11; it does *not* support Wayland.  
-  (You may need to disable Wayland manually in your Pi’s configuration.)
-
-### Manual X11 Configuration (If Needed)
-
-1. **`/boot/config.txt`** or `/boot/firmware/config.txt` (depending on your Pi OS version):  
-   - You *should not* have `dtoverlay=vc4-fkms-v3d`.  
-   - Instead, ensure something like:
-     ```ini
-     dtoverlay=vc4-kms-v3d
-     max_framebuffers=2
-     hdmi_force_hotplug=1
-     ```
-2. **Disable Wayland**  
-   In Raspberry Pi OS, run:
-sudo raspi-config
-
-Then navigate to advanced/X11 options, and ensure Wayland is disabled.
-
-3. **Reboot** to apply changes.
-
----
-
-## Automated Setup
-
-### Clone the Repository
-
-```bash
-sudo apt update
-sudo apt install git -y
-<<<<<<< HEAD
-git clone https://github.com/tpersp/PiViewer.git
-=======
-```
-```
-git clone https://github.com/tpersp/PiViewer.git
-```
-Navigate to the project folder:
-```
->>>>>>> bcd41de3
-cd PiViewer
-```
-
-Run the Setup Script
-```bash
-chmod +x setup.sh
-sudo ./setup.sh
-```
-The script will:
-
-- **Update apt** and install necessary packages (LightDM, Xorg, mpv, Python3, etc.)
-- **Install Python dependencies** from `dependencies.txt`
-- **Disable screen blanking** via `raspi-config`
-- **Prompt you for the Linux username** to use and the paths for `VIEWER_HOME` and `IMAGE_DIR`
-- **Create a `.env` file** containing those paths
-- **Optionally configure a CIFS network share**
-- **Create systemd services** for `viewer.py` and `app.py` (the slideshow and the web controller)
-- **Reboot the system** when finished
-
-## After Reboot
-
-Once the Pi reboots:
-- **LightDM** will auto-login into an X session on `:0`.
-- **viewer.service** will launch `viewer.py`, which automatically detects all connected monitors and assigns an mpv instance to each.
-- **controller.service** will launch `app.py`, which runs the Flask web interface on port `8080`.
-
-### Access the Web Interface
-
-Open a browser and navigate to:
-
-```lua
-http://<Your-Raspberry-Pi-IP>:8080
-```
-Use this interface to configure display settings, choose themes, and manage media.
-
-### Project Structure
-A simplified layout:
-
-```php
-PiViewer/
-├── app.py                # Main Flask entry point
-├── config.py             # Holds app version & path constants
-├── utils.py              # Shared utility functions (config load/save, logging, etc.)
-├── routes.py             # Flask routes (blueprint)
-├── viewer.py             # Slideshow: spawns mpv per detected monitor
-├── static/
-│    └── style.css        # Consolidated CSS
-├── templates/
-│    ├── index.html
-│    ├── settings.html
-│    ├── device_manager.html
-│    ├── remote_configure.html
-│    └── upload_media.html
-├── setup.sh              # Installation script
-├── dependencies.txt      # Python dependencies
-└── README.md             # This file
-```
-
-## Usage & Customization
-
-### Local Displays
-Using the web interface (on port 8080), you can select:
-
-- Mode: Random, Specific, or Mixed
-- Interval: How many seconds between image changes
-- Rotate: How many degrees to rotate each image
-- Shuffle: Whether images should display in random order
-- For specific_image mode, you can pick the exact file.
-- For mixed mode, you can select multiple folders, drag to reorder them, etc.
-
-### Remote (Sub) Devices
-If you configure one Pi as the main, you can add sub devices in the Device Manager page. The main device can push/pull configurations to/from each sub device and even remotely configure their displays.
-
-### Themes
-In Settings, choose between dark, light, or custom.
-For a custom theme, upload a background image; the rest of the UI overlays on top.
-
-## Troubleshooting
-#### No Image or Wrong Monitor
-Check that the environment variables (DISPLAY, XAUTHORITY, XDG_RUNTIME_DIR) are being set correctly in viewer.service.
-Confirm with 
-```bash
-xrandr --listmonitors that X11 sees all monitors.
-```
-#### Logs
-
-View systemd logs:
-```bash
-sudo systemctl status viewer.service
-sudo journalctl -u viewer.service
-```
-Check the PiViewer log (written to viewer.log by default).
-#### Wayland Conflicts
-
+# PiViewer
+
+PiViewer is a lightweight, easy-to-configure slideshow viewer and controller designed for Raspberry Pi OS. It leverages [mpv](https://mpv.io/) for fullscreen image display and uses a Flask web interface to manage settings and media—now with automatic multi-monitor support.
+
+> **Note:** This project was developed and tested on Pi 4 and Pi Zero2W running Raspberry Pi OS Lite (both 32-bit and 64-bit).
+
+---
+
+## Features
+
+- **Multi-Monitor Support**  
+  Automatically detects connected monitors using `xrandr` and launches an mpv instance per screen. The viewer dynamically assigns mpv’s `--screen` parameter based on the order reported by xrandr. Whether you have two, three, or more monitors, each will be handled automatically.
+
+- **Web Interface**  
+  Manage your slideshow settings (display mode, image intervals, folder selection, theming) via a simple web interface on **port 8080**.
+
+- **Systemd Integration**  
+  The included setup script creates systemd services for both the viewer (slideshow) and the controller (web interface), so PiViewer starts automatically at boot.
+
+- **Custom Themes**  
+  Choose between dark, light, or custom themes via the settings page. For a custom theme, you can upload your own background image.
+
+- **Easy Installation**  
+  A single `setup.sh` script installs all necessary packages and Python dependencies, performs basic system configuration (e.g., disabling screen blanking), and sets up systemd services.
+
+---
+
+## Installation
+
+### Prerequisites
+
+- **Raspberry Pi OS**  
+  Ensure you have Raspberry Pi OS (Lite or Desktop) installed.
+- **X11 instead of Wayland**  
+  PiViewer currently uses `xrandr` and X11; it does *not* support Wayland.  
+  (You may need to disable Wayland manually in your Pi’s configuration.)
+
+### Manual X11 Configuration (If Needed)
+
+1. **`/boot/config.txt`** or `/boot/firmware/config.txt` (depending on your Pi OS version):  
+   - You *should not* have `dtoverlay=vc4-fkms-v3d`.  
+   - Instead, ensure something like:
+     ```ini
+     dtoverlay=vc4-kms-v3d
+     max_framebuffers=2
+     hdmi_force_hotplug=1
+     ```
+2. **Disable Wayland**  
+   In Raspberry Pi OS, run:
+sudo raspi-config
+
+Then navigate to advanced/X11 options, and ensure Wayland is disabled.
+
+3. **Reboot** to apply changes.
+
+---
+
+## Automated Setup
+
+### Clone the Repository
+
+```bash
+sudo apt update
+sudo apt install git -y
+git clone https://github.com/tpersp/PiViewer.git
+```
+Navigate to the project folder:
+```
+cd PiViewer
+```
+
+Run the Setup Script
+```bash
+chmod +x setup.sh
+sudo ./setup.sh
+```
+The script will:
+
+- **Update apt** and install necessary packages (LightDM, Xorg, mpv, Python3, etc.)
+- **Install Python dependencies** from `dependencies.txt`
+- **Disable screen blanking** via `raspi-config`
+- **Prompt you for the Linux username** to use and the paths for `VIEWER_HOME` and `IMAGE_DIR`
+- **Create a `.env` file** containing those paths
+- **Optionally configure a CIFS network share**
+- **Create systemd services** for `viewer.py` and `app.py` (the slideshow and the web controller)
+- **Reboot the system** when finished
+
+## After Reboot
+
+Once the Pi reboots:
+- **LightDM** will auto-login into an X session on `:0`.
+- **viewer.service** will launch `viewer.py`, which automatically detects all connected monitors and assigns an mpv instance to each.
+- **controller.service** will launch `app.py`, which runs the Flask web interface on port `8080`.
+
+### Access the Web Interface
+
+Open a browser and navigate to:
+
+```lua
+http://<Your-Raspberry-Pi-IP>:8080
+```
+Use this interface to configure display settings, choose themes, and manage media.
+
+### Project Structure
+A simplified layout:
+
+```php
+PiViewer/
+├── app.py                # Main Flask entry point
+├── config.py             # Holds app version & path constants
+├── utils.py              # Shared utility functions (config load/save, logging, etc.)
+├── routes.py             # Flask routes (blueprint)
+├── viewer.py             # Slideshow: spawns mpv per detected monitor
+├── static/
+│    └── style.css        # Consolidated CSS
+├── templates/
+│    ├── index.html
+│    ├── settings.html
+│    ├── device_manager.html
+│    ├── remote_configure.html
+│    └── upload_media.html
+├── setup.sh              # Installation script
+├── dependencies.txt      # Python dependencies
+└── README.md             # This file
+```
+
+## Usage & Customization
+
+### Local Displays
+Using the web interface (on port 8080), you can select:
+
+- Mode: Random, Specific, or Mixed
+- Interval: How many seconds between image changes
+- Rotate: How many degrees to rotate each image
+- Shuffle: Whether images should display in random order
+- For specific_image mode, you can pick the exact file.
+- For mixed mode, you can select multiple folders, drag to reorder them, etc.
+
+### Remote (Sub) Devices
+If you configure one Pi as the main, you can add sub devices in the Device Manager page. The main device can push/pull configurations to/from each sub device and even remotely configure their displays.
+
+### Themes
+In Settings, choose between dark, light, or custom.
+For a custom theme, upload a background image; the rest of the UI overlays on top.
+
+## Troubleshooting
+#### No Image or Wrong Monitor
+Check that the environment variables (DISPLAY, XAUTHORITY, XDG_RUNTIME_DIR) are being set correctly in viewer.service.
+Confirm with 
+```bash
+xrandr --listmonitors that X11 sees all monitors.
+```
+#### Logs
+
+View systemd logs:
+```bash
+sudo systemctl status viewer.service
+sudo journalctl -u viewer.service
+```
+Check the PiViewer log (written to viewer.log by default).
+#### Wayland Conflicts
+
 If you see warnings about xrandr or DISPLAY, ensure you’re not on Wayland.