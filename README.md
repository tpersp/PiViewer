--- conflicted
+++ resolved
@@ -1,153 +1,147 @@
-# PiViewer
-
-PiViewer is a modern, easy-to-configure slideshow + overlay viewer written in **Python/PySide6** along with a companion **Flask**-based web interface. It seamlessly supports multiple monitors on a Raspberry Pi and can optionally display a live overlay (e.g. clock) on top of your images or GIFs.
-
-## Key Features
-
-- **Multiple Monitors**: Launches a PySide6 window per detected monitor, each with its own display mode (Random, Mixed, Spotify, etc.).
-- **Web Controller**: A Flask web interface (on port **8080**) lets you change the slideshow folder, set intervals, shuffle, or pick a single image.
-- **Systemd Integration**: The `setup.sh` script creates two systemd services:
-  - `piviewer.service` - runs the PySide6 slideshow windows
-  - `controller.service` - runs the Flask app
-- **Overlay**: Optionally display time or custom text overlay in a semi-transparent box.
-- **Spotify Integration**: Show currently playing track’s album art on a display.
-
-## Installation
-
-These instructions assume you have a clean Raspberry Pi OS image (Lite or Desktop) with **X11**.
-
-1. **Clone the Repository**:
-
-```bash
-sudo apt update
-sudo apt install -y git
-cd ~
-git clone https://github.com/tpersp/PiViewer.git
-cd PiViewer
-```
-
-2. **Run Setup**:
-
-```bash
-chmod +x setup.sh
-sudo ./setup.sh
-```
-
-During the setup:
-
-- **Apt packages** are installed (LightDM, Xorg, Python3, etc.)
-- **pip packages** from `dependencies.txt` are installed
-- **Screen blanking** is disabled
-- You’ll be prompted for the user that will auto-login into X, the path for `VIEWER_HOME` and `IMAGE_DIR`.
-- **Optionally** mount a CIFS share at `IMAGE_DIR`, or skip to use a local uploads folder.
-- Systemd services are created and enabled.
-- The system is **rebooted** (unless you run `--auto-update`).
-
-3. **Post-Reboot**:
-   - LightDM auto-logs into the specified user’s X session.
-   - `piviewer.service` runs, launching a PySide6 slideshow window on each detected screen.
-   - `controller.service` hosts the web UI on **port 8080**.
-
-## Usage
-
-Once the Pi is up and running:
-
-### Web Interface
-
-Browse to `http://<PI-IP>:8080` to access the interface. You’ll see:
-
-- **Main Screen** (`index.html`)
-  - Displays system stats (CPU, memory, temp)
-  - Lets you configure each local display’s mode (Random, Specific, Mixed, or Spotify)
-  - For Specific mode, choose exactly one image. For Mixed, drag-drop multiple folders.
-  - **Manage** how often images rotate, shuffle, etc.
-
-<<<<<<< HEAD
-- **Settings** Page
-  - Set the web theme (Dark, Light, or Custom) and optionally upload a background image
-=======
-- **Settings** Page
-  - Choose your Pi’s role (main or sub)
-  - If sub, specify the IP of your main Pi
-  - Set the web theme (Dark, Light, or Custom) and optionally upload a background image
->>>>>>> 5870d3a1
-
-
-- **Overlay Settings**
-  - Enable or disable the overlay box
-  - Position, size, and color of the overlay
-  - Font sizes and clock toggles.
-
-### Spotify Integration
-
-In `Configure Spotify`, provide your **Client ID**, **Client Secret**, and **Redirect URI** from the Spotify Developer Dashboard. Then click **Authorize Spotify** to store the OAuth token. You can set one or more displays to `spotify` mode.
-
-### Media Upload
-
-Use the **Upload Media** page to add images/GIFs. You can place them in existing subfolders or create a new one. If you have a CIFS share, it will appear under your `IMAGE_DIR`.
-
-
-## Directory Structure
-
-Below is a simplified layout:
-
-```
-PiViewer/
-├── app.py               # Flask entry point
-├── config.py            # Paths, version info
-├── piviewer.py          # PySide6 main script creating slideshow windows
-├── routes.py            # All Flask routes
-├── utils.py             # Shared functions (config I/O, logging, etc.)
-├── setup.sh             # Automated setup script
-├── dependencies.txt     # Required pip packages
-├── static/
-│   ├── style.css
-│   ├── favicon.png
-│   └── icon.png
-├── templates/
-│   ├── index.html
-│   ├── settings.html
-│   ├── overlay.html
-│   ├── configure_spotify.html
-│   ├── upload_media.html
-│   ...
-└── README.md            # This README
-```
-
-## Systemd Services
-
-Two services are created:
-
-- **piviewer.service**
-  - Runs `piviewer.py` at boot, so the slideshows start automatically on every connected screen.
-- **controller.service**
-  - Runs `app.py`, the Flask server on port 8080.
-
-You can check their status or logs:
-
-```bash
-sudo systemctl status piviewer.service
-sudo systemctl status controller.service
-
-sudo journalctl -u piviewer.service
-sudo journalctl -u controller.service
-```
-
-## Troubleshooting
-
-- **No images?** Ensure images exist in the `IMAGE_DIR` (or subfolders). By default, check `/mnt/PiViewers` or wherever you mounted.
-- **Wrong screen**? Confirm you have multiple monitors recognized by X. PiViewer uses PySide6’s screen geometry, so make sure your environment is not on Wayland.
-- **Spotify issues**? Check `.spotify_cache` for the saved token. Re-authorize if needed.
-- **Overlay not transparent?** You need a compositor (like **picom**) running for real transparency.
-- **Check logs**: Look at `viewer.log` (in your `VIEWER_HOME`) or `journalctl -u piviewer.service`.
-
-## Running Tests
-
-Run `pytest` from the project root to run the unit tests.
-
-## Contributing
-
-Feel free to open pull requests or issues. Any improvements to multi-monitor detection, new overlay features, or theming are welcome.
-
-**Enjoy PiViewer!**
-
+# PiViewer
+
+PiViewer is a modern, easy-to-configure slideshow + overlay viewer written in **Python/PySide6** along with a companion **Flask**-based web interface. It seamlessly supports multiple monitors on a Raspberry Pi and can optionally display a live overlay (e.g. clock) on top of your images or GIFs.
+
+## Key Features
+
+- **Multiple Monitors**: Launches a PySide6 window per detected monitor, each with its own display mode (Random, Mixed, Spotify, etc.).
+- **Web Controller**: A Flask web interface (on port **8080**) lets you change the slideshow folder, set intervals, shuffle, or pick a single image.
+- **Systemd Integration**: The `setup.sh` script creates two systemd services:
+  - `piviewer.service` - runs the PySide6 slideshow windows
+  - `controller.service` - runs the Flask app
+- **Overlay**: Optionally display time or custom text overlay in a semi-transparent box.
+- **Spotify Integration**: Show currently playing track’s album art on a display.
+
+## Installation
+
+These instructions assume you have a clean Raspberry Pi OS image (Lite or Desktop) with **X11**.
+
+1. **Clone the Repository**:
+
+```bash
+sudo apt update
+sudo apt install -y git
+cd ~
+git clone https://github.com/tpersp/PiViewer.git
+cd PiViewer
+```
+
+2. **Run Setup**:
+
+```bash
+chmod +x setup.sh
+sudo ./setup.sh
+```
+
+During the setup:
+
+- **Apt packages** are installed (LightDM, Xorg, Python3, etc.)
+- **pip packages** from `dependencies.txt` are installed
+- **Screen blanking** is disabled
+- You’ll be prompted for the user that will auto-login into X, the path for `VIEWER_HOME` and `IMAGE_DIR`.
+- **Optionally** mount a CIFS share at `IMAGE_DIR`, or skip to use a local uploads folder.
+- Systemd services are created and enabled.
+- The system is **rebooted** (unless you run `--auto-update`).
+
+3. **Post-Reboot**:
+   - LightDM auto-logs into the specified user’s X session.
+   - `piviewer.service` runs, launching a PySide6 slideshow window on each detected screen.
+   - `controller.service` hosts the web UI on **port 8080**.
+
+## Usage
+
+Once the Pi is up and running:
+
+### Web Interface
+
+Browse to `http://<PI-IP>:8080` to access the interface. You’ll see:
+
+- **Main Screen** (`index.html`)
+  - Displays system stats (CPU, memory, temp)
+  - Lets you configure each local display’s mode (Random, Specific, Mixed, or Spotify)
+  - For Specific mode, choose exactly one image. For Mixed, drag-drop multiple folders.
+  - **Manage** how often images rotate, shuffle, etc.
+
+
+- **Settings** Page
+  - Set the web theme (Dark, Light, or Custom) and optionally upload a background image
+
+
+- **Overlay Settings**
+  - Enable or disable the overlay box
+  - Position, size, and color of the overlay
+  - Font sizes and clock toggles.
+
+### Spotify Integration
+
+In `Configure Spotify`, provide your **Client ID**, **Client Secret**, and **Redirect URI** from the Spotify Developer Dashboard. Then click **Authorize Spotify** to store the OAuth token. You can set one or more displays to `spotify` mode.
+
+### Media Upload
+
+Use the **Upload Media** page to add images/GIFs. You can place them in existing subfolders or create a new one. If you have a CIFS share, it will appear under your `IMAGE_DIR`.
+
+
+## Directory Structure
+
+Below is a simplified layout:
+
+```
+PiViewer/
+├── app.py               # Flask entry point
+├── config.py            # Paths, version info
+├── piviewer.py          # PySide6 main script creating slideshow windows
+├── routes.py            # All Flask routes
+├── utils.py             # Shared functions (config I/O, logging, etc.)
+├── setup.sh             # Automated setup script
+├── dependencies.txt     # Required pip packages
+├── static/
+│   ├── style.css
+│   ├── favicon.png
+│   └── icon.png
+├── templates/
+│   ├── index.html
+│   ├── settings.html
+│   ├── overlay.html
+│   ├── configure_spotify.html
+│   ├── upload_media.html
+│   ...
+└── README.md            # This README
+```
+
+## Systemd Services
+
+Two services are created:
+
+- **piviewer.service**
+  - Runs `piviewer.py` at boot, so the slideshows start automatically on every connected screen.
+- **controller.service**
+  - Runs `app.py`, the Flask server on port 8080.
+
+You can check their status or logs:
+
+```bash
+sudo systemctl status piviewer.service
+sudo systemctl status controller.service
+
+sudo journalctl -u piviewer.service
+sudo journalctl -u controller.service
+```
+
+## Troubleshooting
+
+- **No images?** Ensure images exist in the `IMAGE_DIR` (or subfolders). By default, check `/mnt/PiViewers` or wherever you mounted.
+- **Wrong screen**? Confirm you have multiple monitors recognized by X. PiViewer uses PySide6’s screen geometry, so make sure your environment is not on Wayland.
+- **Spotify issues**? Check `.spotify_cache` for the saved token. Re-authorize if needed.
+- **Overlay not transparent?** You need a compositor (like **picom**) running for real transparency.
+- **Check logs**: Look at `viewer.log` (in your `VIEWER_HOME`) or `journalctl -u piviewer.service`.
+
+## Running Tests
+
+Run `pytest` from the project root to run the unit tests.
+
+## Contributing
+
+Feel free to open pull requests or issues. Any improvements to multi-monitor detection, new overlay features, or theming are welcome.
+
+**Enjoy PiViewer!**
+